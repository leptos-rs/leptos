[package]
name = "server_fn"
version = { workspace = true }
edition = "2021"
authors = ["Greg Johnston"]
license = "MIT"
repository = "https://github.com/leptos-rs/leptos"
description = "RPC for any web framework."
readme = "../README.md"

[dependencies]
<<<<<<< HEAD
server_fn_macro_default = { path = "./server_fn_macro_default", version = "0.2.0" }
=======
server_fn_macro_default = { workspace = true }
form_urlencoded = "1"
>>>>>>> b55e9a9e
serde = { version = "1", features = ["derive"] }
serde_urlencoded = "0.7"
thiserror = "1"
serde_json = "1.0.89"
quote = "1"
syn = { version = "1", features = ["full", "parsing", "extra-traits"] }
proc-macro2 = "1"
ciborium = "0.2.0"
xxhash-rust = { version = "0.8.6", features = ["const_xxh64"] }
const_format = "0.2.30"

[target.'cfg(target_arch = "wasm32")'.dependencies]
gloo-net = "0.2"
js-sys = "0.3"

[target.'cfg(not(target_arch = "wasm32"))'.dependencies]
reqwest = "0.11.14"
once_cell = "1.17.1"

[features]
ssr = []
stable = ["server_fn_macro_default/stable"]<|MERGE_RESOLUTION|>--- conflicted
+++ resolved
@@ -9,12 +9,7 @@
 readme = "../README.md"
 
 [dependencies]
-<<<<<<< HEAD
-server_fn_macro_default = { path = "./server_fn_macro_default", version = "0.2.0" }
-=======
 server_fn_macro_default = { workspace = true }
-form_urlencoded = "1"
->>>>>>> b55e9a9e
 serde = { version = "1", features = ["derive"] }
 serde_urlencoded = "0.7"
 thiserror = "1"
