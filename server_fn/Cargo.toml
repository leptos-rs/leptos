--- conflicted
+++ resolved
@@ -33,11 +33,7 @@
 
 ## servers
 # actix
-<<<<<<< HEAD
-actix-web = { version = "4.9", optional = true, default-features = false }
-=======
-actix-web = { optional = true, workspace = true, default-features = true }
->>>>>>> 7de55068
+actix-web = { optional = true, workspace = true, default-features = false }
 actix-ws = { version = "0.3.0", optional = true }
 
 # axum
