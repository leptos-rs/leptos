--- conflicted
+++ resolved
@@ -88,19 +88,11 @@
 
     fn try_into_stream(
         self,
-<<<<<<< HEAD
     ) -> Result<impl Stream<Item = Result<Bytes, E>> + Send, E> {
-        Ok(futures::stream::once(async { todo!() }))
-=======
-    ) -> Result<
-        impl Stream<Item = Result<Bytes, ServerFnError>> + Send,
-        ServerFnError<CustErr>,
-    > {
         let payload = self.0.take().1;
         let stream = payload.map(|res| {
             res.map_err(|e| ServerFnError::Deserialization(e.to_string()))
         });
         Ok(SendWrapper::new(stream))
->>>>>>> 9fd2a75d
     }
 }