--- conflicted
+++ resolved
@@ -1,11 +1,8 @@
 use crate::{children::TypedChildrenFn, mount, IntoView};
 use leptos_dom::helpers::document;
 use leptos_macro::component;
-<<<<<<< HEAD
-use reactive_graph::{effect::Effect, owner::Owner};
-=======
 use reactive_graph::{effect::Effect, owner::Owner, untrack};
->>>>>>> db60f0be
+
 use std::sync::Arc;
 
 /// Renders components somewhere else in the DOM.
@@ -66,19 +63,12 @@
                 container.clone()
             };
 
-<<<<<<< HEAD
-            // SendWrapper: this is only created in a single-threaded browser environment
-=======
->>>>>>> db60f0be
             let _ = mount.append_child(&container);
             let handle = SendWrapper::new((
                 mount::mount_to(render_root.unchecked_into(), {
                     let children = Arc::clone(&children);
-<<<<<<< HEAD
-                    move || children()
-=======
                     move || untrack(|| children())
->>>>>>> db60f0be
+
                 }),
                 mount.clone(),
                 container,
