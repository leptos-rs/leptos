--- conflicted
+++ resolved
@@ -6,14 +6,7 @@
 /// and show the fallback when it is `false`, without rerendering every time
 /// the condition changes.
 ///
-<<<<<<< HEAD
-/// *Note*: Because of the nature of generic arguments, it’s not really possible
-/// to make the `fallback` optional. If you want an empty fallback state—in other
-/// words, if you want to show the children if `when` is true and nothing otherwise—use
-/// `fallback=|| ()` (i.e., a fallback function that returns the unit type `()`).
-=======
 /// The fallback prop is optional and defaults to rendering nothing.
->>>>>>> c7607f6f
 ///
 /// ```rust
 /// # use leptos_reactive::*;
