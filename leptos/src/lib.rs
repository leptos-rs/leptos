#![deny(missing_docs)]
#![forbid(unsafe_code)]
//! # About Leptos
//!
//! Leptos is a full-stack framework for building web applications in Rust. You can use it to build
//! - single-page apps (SPAs) rendered entirely in the browser, using client-side routing and loading
//!   or mutating data via async requests to the server
//! - multi-page apps (MPAs) rendered on the server, managing navigation, data, and mutations via
//!   web-standard `<a>` and `<form>` tags
//! - progressively-enhanced single-page apps that are rendered on the server and then hydrated on the client,
//!   enhancing your `<a>` and `<form>` navigations and mutations seamlessly when WASM is available.
//!
//! And you can do all three of these **using the same Leptos code.**
//!
//! # `nightly` Note
//! Most of the examples assume you’re using `nightly` Rust. If you’re on stable, note the following:
//! 1. You need to enable the `"stable"` flag in `Cargo.toml`: `leptos = { version = "0.0", features = ["stable"] }`
//! 2. `nightly` enables the function call syntax for accessing and setting signals. If you’re using `stable`,
//!    you’ll just call `.get()`, `.set()`, or `.update()` manually. Check out the
//!    [`counters_stable` example](https://github.com/leptos-rs/leptos/blob/main/examples/counters_stable/src/main.rs)
//!    for examples of the correct API.
//!
//! # Learning by Example
//!
//! If you want to see what Leptos is capable of, check out
//! the [examples](https://github.com/leptos-rs/leptos/tree/main/examples):
//! - [`counter`](https://github.com/leptos-rs/leptos/tree/main/examples/counter) is the classic
//!   counter example, showing the basics of client-side rendering and reactive DOM updates
//! - [`counter_without_macros`](https://github.com/leptos-rs/leptos/tree/main/examples/counter_without_macros)
//!   adapts the counter example to use the builder pattern for the UI and avoids other macros, instead showing
//!   the code that Leptos generates.
//! - [`counters`](https://github.com/leptos-rs/leptos/tree/main/examples/counters) introduces parent-child
//!   communication via contexts, and the `<For/>` component for efficient keyed list updates.
//! - [`counters_stable`](https://github.com/leptos-rs/leptos/tree/main/examples/counters_stable) adapts the `counters` example
//!   to show how to use Leptos with `stable` Rust.
//! - [`error_boundary`](https://github.com/leptos-rs/leptos/tree/main/examples/error_boundary) shows how to use
//!   `Result` types to handle errors.
//! - [`parent_child`](https://github.com/leptos-rs/leptos/tree/main/examples/parent_child) shows four different
//!   ways a parent component can communicate with a child, including passing a closure, context, and more
//! - [`fetch`](https://github.com/leptos-rs/leptos/tree/main/examples/fetch) introduces
//!   [Resource](leptos_reactive::Resource)s, which allow you to integrate arbitrary `async` code like an
//!   HTTP request within your reactive code.
//! - [`router`](https://github.com/leptos-rs/leptos/tree/main/examples/router) shows how to use Leptos’s nested router
//!   to enable client-side navigation and route-specific, reactive data loading.
//! - [`counter_isomorphic`](https://github.com/leptos-rs/leptos/tree/main/examples/counter_isomorphic) shows
//!   different methods of interaction with a stateful server, including server functions, server actions, forms,
//!   and server-sent events (SSE).
//! - [`todomvc`](https://github.com/leptos-rs/leptos/tree/main/examples/todomvc) shows the basics of building an
//!   isomorphic web app. Both the server and the client import the same app code from the `todomvc` example.
//!   The server renders the app directly to an HTML string, and the client hydrates that HTML to make it interactive.
//!   You might also want to
//!   see how we use [create_effect] to [serialize JSON to `localStorage`](https://github.com/leptos-rs/leptos/blob/16f084a71268ac325fbc4a5e50c260df185eadb6/examples/todomvc/src/lib.rs#L164)
//!   and [reactively call DOM methods](https://github.com/leptos-rs/leptos/blob/6d7c36655c9e7dcc3a3ad33d2b846a3f00e4ae74/examples/todomvc/src/lib.rs#L291)
//!   on [references to elements](https://github.com/leptos-rs/leptos/blob/6d7c36655c9e7dcc3a3ad33d2b846a3f00e4ae74/examples/todomvc/src/lib.rs#L254).
//! - [`hackernews`](https://github.com/leptos-rs/leptos/tree/main/examples/hackernews)
//!   and [`hackernews_axum`](https://github.com/leptos-rs/leptos/tree/main/examples/hackernews_axum)
//!   integrate calls to a real external REST API, routing, server-side rendering and hydration to create
//!   a fully-functional application that works as intended even before WASM has loaded and begun to run.
//! - [`todo_app_sqlite`](https://github.com/leptos-rs/leptos/tree/main/examples/todo_app_sqlite),
//!   [`todo_app_sqlite_axum`](https://github.com/leptos-rs/leptos/tree/main/examples/todo_app_sqlite_axum), and
//!   [`todo_app_sqlite_viz`](https://github.com/leptos-rs/leptos/tree/main/examples/todo_app_sqlite_viz)
//!   show how to build a full-stack app using server functions and database connections.
//! - [`tailwind`](https://github.com/leptos-rs/leptos/tree/main/examples/tailwind) shows how to integrate
//!   TailwindCSS with `cargo-leptos`.
//!
//! Details on how to run each example can be found in its README.
//!
//! # Quick Links
//!
//! Here are links to the most important sections of the docs:
//! - **Reactivity**: the [leptos_reactive] overview, and more details in
//!   - signals: [create_signal], [ReadSignal], and [WriteSignal] (and [create_rw_signal] and [RwSignal])
//!   - computations: [create_memo] and [Memo]
//!   - `async` interop: [create_resource] and [Resource] for loading data using `async` functions,
//!     and [create_action] and [Action] to mutate data or imperatively call `async` functions.
//!   - reactions: [create_effect]
//! - **Templating/Views**: the [view] macro
//! - **Routing**: the [leptos_router](https://docs.rs/leptos_router/latest/leptos_router/) crate
//! - **Server Functions**: the [server](crate::leptos_server) macro, [create_action], and [create_server_action]
//!
//! # Feature Flags
//! - `csr` (*Default*) Client-side rendering: Generate DOM nodes in the browser
//! - `ssr` Server-side rendering: Generate an HTML string (typically on the server)
//! - `hydrate` Hydration: use this to add interactivity to an SSRed Leptos app
//! - `stable` By default, Leptos requires `nightly` Rust, which is what allows the ergonomics
//!   of calling signals as functions. If you need to use `stable`, you will need to call `.get()`
//!   and `.set()` manually.
//! - `serde` (*Default*) In SSR/hydrate mode, uses [serde](https://docs.rs/serde/latest/serde/) to serialize resources and send them
//!   from the server to the client.
//! - `serde-lite` In SSR/hydrate mode, uses [serde-lite](https://docs.rs/serde-lite/latest/serde_lite/) to serialize resources and send them
//!   from the server to the client.
//! - `miniserde` In SSR/hydrate mode, uses [miniserde](https://docs.rs/miniserde/latest/miniserde/) to serialize resources and send them
//!   from the server to the client.
//!
//! **Important Note:** You must enable one of `csr`, `hydrate`, or `ssr` to tell Leptos
//! which mode your app is operating in.
//!
//! # A Simple Counter
//!
//! ```rust
//! use leptos::*;
//!
//! #[component]
//! pub fn SimpleCounter(cx: Scope, initial_value: i32) -> impl IntoView {
//!     // create a reactive signal with the initial value
//!     let (value, set_value) = create_signal(cx, initial_value);
//!
//!     // create event handlers for our buttons
//!     // note that `value` and `set_value` are `Copy`, so it's super easy to move them into closures
//!     let clear = move |_| set_value.set(0);
//!     let decrement = move |_| set_value.update(|value| *value -= 1);
//!     let increment = move |_| set_value.update(|value| *value += 1);
//!
//!     // this JSX is compiled to an HTML template string for performance
//!     view! {
//!         cx,
//!         <div>
//!             <button on:click=clear>"Clear"</button>
//!             <button on:click=decrement>"-1"</button>
//!             <span>"Value: " {move || value().to_string()} "!"</span>
//!             <button on:click=increment>"+1"</button>
//!         </div>
//!     }
//! }
//! ```
//!
//! Leptos is easy to use with [Trunk](https://trunkrs.dev/) (or with a simple wasm-bindgen setup):
//! ```
//! # use leptos::*;
//! # if false { // can't run in doctests
//!
//! #[component]
//! fn SimpleCounter(cx: Scope, initial_value: i32) -> impl IntoView {
//!     todo!()
//! }
//!
//! pub fn main() {
//!     mount_to_body(|cx| view! { cx,  <SimpleCounter initial_value=3 /> })
//! }
//! # }
//! ```
//! 

mod additional_attributes;
pub use additional_attributes::*;
pub use leptos_config::{self, get_configuration, LeptosOptions};
#[cfg(not(all(
    target_arch = "wasm32",
    any(feature = "csr", feature = "hydrate")
)))]
/// Utilities for server-side rendering HTML.
pub mod ssr {
    pub use leptos_dom::{ssr::*, ssr_in_order::*};
}
#[allow(deprecated)]
pub use leptos_dom::{
    self, create_node_ref, debug_warn, document, error, ev,
    helpers::{
        event_target, event_target_checked, event_target_value,
        request_animation_frame, request_animation_frame_with_handle,
        request_idle_callback, request_idle_callback_with_handle, set_interval,
        set_interval_with_handle, set_timeout, set_timeout_with_handle,
        window_event_listener,
    },
    html, log, math, mount_to, mount_to_body, svg, warn, window, Attribute,
    Class, Errors, Fragment, HtmlElement, IntoAttribute, IntoClass,
    IntoProperty, IntoView, NodeRef, Property, View,
};
pub use leptos_macro::*;
pub use leptos_reactive::*;
pub use leptos_server::{
    self, create_action, create_multi_action, create_server_action,
    create_server_multi_action, Action, MultiAction, ServerFn, ServerFnError,
};
pub use server_fn::{self, ServerFn as _};
pub use typed_builder;
mod error_boundary;
pub use error_boundary::*;
mod for_loop;
mod show;
pub use for_loop::*;
pub use show::*;
mod suspense;
pub use suspense::*;
mod text_prop;
mod transition;
<<<<<<< HEAD
#[cfg(any(debug_assertions, feature = "ssr"))]
=======
pub use text_prop::TextProp;
#[cfg(debug_assertions)]
>>>>>>> 7a5a776c
#[doc(hidden)]
pub use tracing;
pub use transition::*;
extern crate self as leptos;

// extern crate tracing;
/// The most common type for the `children` property on components,
/// which can only be called once.
pub type Children = Box<dyn FnOnce(Scope) -> Fragment>;

/// A type for the `children` property on components that can be called
/// more than once.
pub type ChildrenFn = Box<dyn Fn(Scope) -> Fragment>;

/// A type for the `children` property on components that can be called
/// more than once, but may mutate the children.
pub type ChildrenFnMut = Box<dyn FnMut(Scope) -> Fragment>;

/// A type for taking anything that implements [`IntoAttribute`].
///
/// ```rust
/// use leptos::*;
///
/// #[component]
/// pub fn MyHeading(
///     cx: Scope,
///     text: String,
///     #[prop(optional, into)] class: Option<AttributeValue>,
/// ) -> impl IntoView {
///     view! {
///       cx,
///       <h1 class=class>{text}</h1>
///     }
/// }
/// ```
pub type AttributeValue = Box<dyn IntoAttribute>;

#[doc(hidden)]
pub trait Component<P> {}

#[doc(hidden)]
pub trait Props {
    type Builder;
    fn builder() -> Self::Builder;
}

impl<P, F, R> Component<P> for F where F: FnOnce(::leptos::Scope, P) -> R {}

#[doc(hidden)]
pub fn component_props_builder<P: Props>(
    _f: &impl Component<P>,
) -> <P as Props>::Builder {
    <P as Props>::builder()
}<|MERGE_RESOLUTION|>--- conflicted
+++ resolved
@@ -184,12 +184,8 @@
 pub use suspense::*;
 mod text_prop;
 mod transition;
-<<<<<<< HEAD
+pub use text_prop::TextProp;
 #[cfg(any(debug_assertions, feature = "ssr"))]
-=======
-pub use text_prop::TextProp;
-#[cfg(debug_assertions)]
->>>>>>> 7a5a776c
 #[doc(hidden)]
 pub use tracing;
 pub use transition::*;
