use attribute_derive::Attribute as AttributeDerive;
use convert_case::{
    Case::{Pascal, Snake},
    Casing,
};
use itertools::Itertools;
use proc_macro2::{Ident, Span, TokenStream};
use quote::{format_ident, quote_spanned, ToTokens, TokenStreamExt};
use syn::{
    parse::Parse, parse_quote, AngleBracketedGenericArguments, Attribute,
<<<<<<< HEAD
    ExprLit, FnArg, GenericArgument, ItemFn, LitStr, Meta, MetaNameValue, Pat,
=======
    FnArg, GenericArgument, ItemFn, Lit, LitStr, Meta, MetaNameValue, Pat,
>>>>>>> 7fe9f82d
    PatIdent, Path, PathArguments, ReturnType, Type, TypePath, Visibility,
};

pub struct Model {
    is_transparent: bool,
    docs: Docs,
    vis: Visibility,
    name: Ident,
    scope_name: PatIdent,
    props: Vec<Prop>,
    body: ItemFn,
    ret: ReturnType,
}

impl Parse for Model {
    fn parse(input: syn::parse::ParseStream) -> syn::Result<Self> {
        let mut item = ItemFn::parse(input)?;

        let docs = Docs::new(&item.attrs);

        let props = item
            .sig
            .inputs
            .clone()
            .into_iter()
            .map(Prop::new)
            .collect::<Vec<_>>();

        let scope_name = if props.is_empty() {
            abort!(
                item.sig,
                "this method requires a `Scope` parameter";
                help = "try `fn {}(cx: Scope, /* ... */)`", item.sig.ident
            );
        } else if !is_valid_scope_type(&props[0].ty) {
            abort!(
                item.sig.inputs,
                "this method requires a `Scope` parameter";
                help = "try `fn {}(cx: Scope, /* ... */ */)`", item.sig.ident
            );
        } else {
            props[0].name.clone()
        };

        // We need to remove the `#[doc = ""]` and `#[builder(_)]`
        // attrs from the function signature
        drain_filter(&mut item.attrs, |attr| {
            attr.path().is_ident("doc") || attr.path().is_ident("prop")
        });
        item.sig.inputs.iter_mut().for_each(|arg| {
            if let FnArg::Typed(ty) = arg {
                drain_filter(&mut ty.attrs, |attr| {
                    attr.path().is_ident("doc") || attr.path().is_ident("prop")
                });
            }
        });

        // Make sure return type is correct
        if !is_valid_into_view_return_type(&item.sig.output) {
            abort!(
                item.sig,
                "return type is incorrect";
                help = "return signature must be `-> impl IntoView`"
            );
        }

        Ok(Self {
            is_transparent: false,
            docs,
            vis: item.vis.clone(),
            name: convert_from_snake_case(&item.sig.ident),
            scope_name,
            props,
            ret: item.sig.output.clone(),
            body: item,
        })
    }
}

// implemented manually because Vec::drain_filter is nightly only
// follows std recommended parallel
pub fn drain_filter<T>(
    vec: &mut Vec<T>,
    mut some_predicate: impl FnMut(&mut T) -> bool,
) {
    let mut i = 0;
    while i < vec.len() {
        if some_predicate(&mut vec[i]) {
            _ = vec.remove(i);
        } else {
            i += 1;
        }
    }
}

pub fn convert_from_snake_case(name: &Ident) -> Ident {
    let name_str = name.to_string();
    if !name_str.is_case(Snake) {
        name.clone()
    } else {
        Ident::new(&name_str.to_case(Pascal), name.span())
    }
}

impl ToTokens for Model {
    fn to_tokens(&self, tokens: &mut TokenStream) {
        let Self {
            is_transparent,
            docs,
            vis,
            name,
            scope_name,
            props,
            body,
            ret,
        } = self;

        let mut body = body.to_owned();

        body.sig.ident = format_ident!("__{}", body.sig.ident);
        #[allow(clippy::redundant_clone)] // false positive
        let body_name = body.sig.ident.clone();

        let (_, generics, where_clause) = body.sig.generics.split_for_impl();
        let lifetimes = body.sig.generics.lifetimes();

        let props_name = format_ident!("{name}Props");
        let props_builder_name = format_ident!("{name}PropsBuilder");
        let trace_name = format!("<{name} />");

        let prop_builder_fields = prop_builder_fields(vis, props);

        let prop_names = prop_names(props);

        let builder_name_doc = LitStr::new(
            &format!("Props for the [`{name}`] component."),
            name.span(),
        );

        let component_fn_prop_docs = generate_component_fn_prop_docs(props);

        let (tracing_instrument_attr, tracing_span_expr, tracing_guard_expr) =
            if cfg!(feature = "tracing") {
                (
                    quote! {
                        #[allow(clippy::let_with_type_underscore)]
                        #[cfg_attr(
                            any(debug_assertions, feature="ssr"),
                            ::leptos::leptos_dom::tracing::instrument(level = "info", name = #trace_name, skip_all)
                        )]
                    },
                    quote! {
                        let span = ::leptos::leptos_dom::tracing::Span::current();
                    },
                    quote! {
                        #[cfg(debug_assertions)]
                        let _guard = span.entered();
                    },
                )
            } else {
                (quote! {}, quote! {}, quote! {})
            };

        let component = if *is_transparent {
            quote! {
                #body_name(#scope_name, #prop_names)
            }
        } else {
            quote! {
                ::leptos::leptos_dom::Component::new(
                    stringify!(#name),
                    move |cx| {
                        #tracing_guard_expr

                        #body_name(cx, #prop_names)
                    }
                )
            }
        };

        let output = quote! {
            #[doc = #builder_name_doc]
            #[doc = ""]
            #docs
            #component_fn_prop_docs
            #[derive(::leptos::typed_builder::TypedBuilder)]
            #[builder(doc)]
            #vis struct #props_name #generics #where_clause {
                #prop_builder_fields
            }

            impl #generics ::leptos::Props for #props_name #generics #where_clause {
                type Builder = #props_builder_name #generics;
                fn builder() -> Self::Builder {
                    #props_name::builder()
                }
            }

            impl #generics ::leptos::IntoView for #props_name #generics #where_clause {
                fn into_view(self, cx: ::leptos::Scope) -> ::leptos::View {
                    #name(cx, self).into_view(cx)
                }
            }

            #docs
            #component_fn_prop_docs
            #[allow(non_snake_case, clippy::too_many_arguments)]
            #tracing_instrument_attr
            #vis fn #name #generics (
                #[allow(unused_variables)]
                #scope_name: ::leptos::Scope,
                props: #props_name #generics
            ) #ret #(+ #lifetimes)*
            #where_clause
            {
                #body

                let #props_name {
                    #prop_names
                } = props;

                #tracing_span_expr

                #component
            }
        };

        tokens.append_all(output)
    }
}

impl Model {
    #[allow(clippy::wrong_self_convention)]
    pub fn is_transparent(mut self, is_transparent: bool) -> Self {
        self.is_transparent = is_transparent;

        self
    }
}

struct Prop {
    docs: Docs,
    prop_opts: PropOpt,
    name: PatIdent,
    ty: Type,
}

impl Prop {
    fn new(arg: FnArg) -> Self {
        let typed = if let FnArg::Typed(ty) = arg {
            ty
        } else {
            abort!(arg, "receiver not allowed in `fn`");
        };

        let prop_opts =
            PropOpt::from_attributes(&typed.attrs).unwrap_or_else(|e| {
                // TODO: replace with `.unwrap_or_abort()` once https://gitlab.com/CreepySkeleton/proc-macro-error/-/issues/17 is fixed
                abort!(e.span(), e.to_string());
            });

        let name = if let Pat::Ident(i) = *typed.pat {
            i
        } else {
            abort!(
                typed.pat,
                "only `prop: bool` style types are allowed within the \
                 `#[component]` macro"
            );
        };

        Self {
            docs: Docs::new(&typed.attrs),
            prop_opts,
            name,
            ty: *typed.ty,
        }
    }
}

#[derive(Clone)]
pub struct Docs(Vec<(String, Span)>);

impl ToTokens for Docs {
    fn to_tokens(&self, tokens: &mut TokenStream) {
        let s = self
            .0
            .iter()
            .map(|(doc, span)| quote_spanned!(*span=> #[doc = #doc]))
            .collect::<TokenStream>();

        tokens.append_all(s);
    }
}

impl Docs {
    pub fn new(attrs: &[Attribute]) -> Self {
        #[derive(Debug, Copy, Clone, PartialEq, Eq)]
        enum ViewCodeFenceState {
            Outside,
            Rust,
            Rsx,
        }
        let mut quotes = "```".to_string();
        let mut quote_ws = "".to_string();
        let mut view_code_fence_state = ViewCodeFenceState::Outside;
        const RUST_START: &str =
            "# ::leptos::create_scope(::leptos::create_runtime(), |cx| {";
        const RUST_END: &str = "# }).dispose();";
        const RSX_START: &str = "# ::leptos::view! {cx,";
        const RSX_END: &str = "# };}).dispose();";

        // Seperated out of chain to allow rustfmt to work
        let map = |(doc, span): (String, Span)| {
            doc.lines()
                .flat_map(|doc| {
                    let trimmed_doc = doc.trim_start();
                    let leading_ws = &doc[..doc.len() - trimmed_doc.len()];
                    let trimmed_doc = trimmed_doc.trim_end();
                    match view_code_fence_state {
                        ViewCodeFenceState::Outside
                            if trimmed_doc.starts_with("```")
                                && trimmed_doc
                                    .trim_start_matches('`')
                                    .starts_with("view") =>
                        {
                            view_code_fence_state = ViewCodeFenceState::Rust;
                            let view = trimmed_doc.find('v').unwrap();
                            quotes = trimmed_doc[..view].to_owned();
                            quote_ws = leading_ws.to_owned();
                            let rust_options = &trimmed_doc
                                [view + "view".len()..]
                                .trim_start();
                            vec![
                                format!("{leading_ws}{quotes}{rust_options}"),
                                format!("{leading_ws}{RUST_START}"),
                            ]
                        }
                        ViewCodeFenceState::Rust if trimmed_doc == quotes => {
                            view_code_fence_state = ViewCodeFenceState::Outside;
                            vec![
                                format!("{leading_ws}{RUST_END}"),
                                doc.to_owned(),
                            ]
                        }
                        ViewCodeFenceState::Rust
                            if trimmed_doc.starts_with('<') =>
                        {
                            view_code_fence_state = ViewCodeFenceState::Rsx;
                            vec![
                                format!("{leading_ws}{RSX_START}"),
                                doc.to_owned(),
                            ]
                        }
                        ViewCodeFenceState::Rsx if trimmed_doc == quotes => {
                            view_code_fence_state = ViewCodeFenceState::Outside;
                            vec![
                                format!("{leading_ws}{RSX_END}"),
                                doc.to_owned(),
                            ]
                        }
                        _ => vec![doc.to_string()],
                    }
                })
                .map(|l| (l, span))
                .collect_vec()
        };

        let mut attrs = attrs
            .iter()
<<<<<<< HEAD
            .filter(|attr| attr.path().is_ident("doc"))
            .cloned()
            .collect();
=======
            .filter_map(|attr| attr.path.is_ident("doc").then(|| {
                let Ok(Meta::NameValue(MetaNameValue { lit: Lit::Str(doc), .. })) = attr.parse_meta() else {
                    abort!(attr, "expected doc comment to be string literal");
                };
                (doc.value(), doc.span())
            }))
            .flat_map(map)
            .collect_vec();

        if view_code_fence_state != ViewCodeFenceState::Outside {
            if view_code_fence_state == ViewCodeFenceState::Rust {
                attrs.push((format!("{quote_ws}{RUST_END}"), Span::call_site()))
            } else {
                attrs.push((format!("{quote_ws}{RSX_END}"), Span::call_site()))
            }
            attrs.push((format!("{quote_ws}{quotes}"), Span::call_site()))
        }
>>>>>>> 7fe9f82d

        Self(attrs)
    }

    pub fn padded(&self) -> TokenStream {
        self.0
            .iter()
            .enumerate()
<<<<<<< HEAD
            .map(|(idx, attr)| {
                if let Meta::NameValue(MetaNameValue {
                    value: syn::Expr::Lit(ExprLit { lit: doc, .. }),
                    ..
                }) = &attr.meta
                {
                    let doc_str = quote!(#doc);

                    // We need to remove the leading and trailing `"`"
                    let mut doc_str = doc_str.to_string();
                    doc_str.pop();
                    doc_str.remove(0);

                    let doc_str = if idx == 0 {
                        format!("    - {doc_str}")
                    } else {
                        format!("      {doc_str}")
                    };

                    let docs = LitStr::new(&doc_str, doc.span());

                    if !doc_str.is_empty() {
                        quote! { #[doc = #docs] }
                    } else {
                        quote! {}
                    }
                } else {
                    abort!(attr, "could not parse attributes")
                }
=======
            .map(|(idx, (doc, span))| {
                let doc = if idx == 0 {
                    format!("    - {doc}")
                } else {
                    format!("      {doc}")
                };

                let doc = LitStr::new(&doc, *span);

                quote! { #[doc = #doc] }
>>>>>>> 7fe9f82d
            })
            .collect()
    }

    pub fn typed_builder(&self) -> String {
<<<<<<< HEAD
        #[allow(unstable_name_collisions)]
        let doc_str = self
            .0
            .iter()
            .map(|attr| {
                if let Meta::NameValue(MetaNameValue {
                    value: syn::Expr::Lit(ExprLit { lit: doc, .. }),
                    ..
                }) = &attr.meta
                {
                    let mut doc_str = quote!(#doc).to_string();

                    // Remove the leading and trailing `"`
                    doc_str.pop();
                    doc_str.remove(0);

                    doc_str
                } else {
                    abort!(attr, "could not parse attributes")
                }
            })
            .intersperse("\n".to_string())
            .collect::<String>();
=======
        let doc_str = self.0.iter().map(|s| s.0.as_str()).join("\n");
>>>>>>> 7fe9f82d

        if doc_str.chars().filter(|c| *c != '\n').count() != 0 {
            format!("\n\n{doc_str}")
        } else {
            String::new()
        }
    }
}

#[derive(Clone, Debug, AttributeDerive)]
#[attribute(ident = prop)]
struct PropOpt {
    #[attribute(conflicts = [optional_no_strip, strip_option])]
    optional: bool,
    #[attribute(conflicts = [optional, strip_option])]
    optional_no_strip: bool,
    #[attribute(conflicts = [optional, optional_no_strip])]
    strip_option: bool,
    #[attribute(example = "5 * 10")]
    default: Option<syn::Expr>,
    into: bool,
}

struct TypedBuilderOpts {
    default: bool,
    default_with_value: Option<syn::Expr>,
    strip_option: bool,
    into: bool,
}

impl TypedBuilderOpts {
    fn from_opts(opts: &PropOpt, is_ty_option: bool) -> Self {
        Self {
            default: opts.optional || opts.optional_no_strip,
            default_with_value: opts.default.clone(),
            strip_option: opts.strip_option || opts.optional && is_ty_option,
            into: opts.into,
        }
    }
}

impl ToTokens for TypedBuilderOpts {
    fn to_tokens(&self, tokens: &mut TokenStream) {
        let default = if let Some(v) = &self.default_with_value {
            let v = v.to_token_stream().to_string();
            quote! { default_code=#v, }
        } else if self.default {
            quote! { default, }
        } else {
            quote! {}
        };

        let strip_option = if self.strip_option {
            quote! { strip_option, }
        } else {
            quote! {}
        };

        let into = if self.into {
            quote! { into, }
        } else {
            quote! {}
        };

        let setter = if !strip_option.is_empty() || !into.is_empty() {
            quote! { setter(#strip_option #into) }
        } else {
            quote! {}
        };

        let output = quote! { #[builder(#default #setter)] };

        tokens.append_all(output);
    }
}

fn prop_builder_fields(vis: &Visibility, props: &[Prop]) -> TokenStream {
    props
        .iter()
        .filter(|Prop { ty, .. }| !is_valid_scope_type(ty))
        .map(|prop| {
            let Prop {
                docs,
                name,
                prop_opts,
                ty,
            } = prop;

            let builder_attrs =
                TypedBuilderOpts::from_opts(prop_opts, is_option(ty));

            let builder_docs = prop_to_doc(prop, PropDocStyle::Inline);

            // Children won't need documentation in many cases
            let allow_missing_docs = if name.ident == "children" {
                quote!(#[allow(missing_docs)])
            } else {
                quote!()
            };

            quote! {
                #docs
                #builder_docs
                #builder_attrs
                #allow_missing_docs
                #vis #name: #ty,
            }
        })
        .collect()
}

fn prop_names(props: &[Prop]) -> TokenStream {
    props
        .iter()
        .filter(|Prop { ty, .. }| !is_valid_scope_type(ty))
        .map(|Prop { name, .. }| quote! { #name, })
        .collect()
}

fn generate_component_fn_prop_docs(props: &[Prop]) -> TokenStream {
    let required_prop_docs = props
        .iter()
        .filter(|Prop { prop_opts, .. }| {
            !(prop_opts.optional || prop_opts.optional_no_strip)
        })
        .map(|p| prop_to_doc(p, PropDocStyle::List))
        .collect::<TokenStream>();

    let optional_prop_docs = props
        .iter()
        .filter(|Prop { prop_opts, .. }| {
            prop_opts.optional || prop_opts.optional_no_strip
        })
        .map(|p| prop_to_doc(p, PropDocStyle::List))
        .collect::<TokenStream>();

    let required_prop_docs = if !required_prop_docs.is_empty() {
        quote! {
            #[doc = "# Required Props"]
            #required_prop_docs
        }
    } else {
        quote! {}
    };

    let optional_prop_docs = if !optional_prop_docs.is_empty() {
        quote! {
            #[doc = "# Optional Props"]
            #optional_prop_docs
        }
    } else {
        quote! {}
    };

    quote! {
        #required_prop_docs
        #optional_prop_docs
    }
}

pub fn is_option(ty: &Type) -> bool {
    if let Type::Path(TypePath {
        path: Path { segments, .. },
        ..
    }) = ty
    {
        if let [first] = &segments.iter().collect::<Vec<_>>()[..] {
            first.ident == "Option"
        } else {
            false
        }
    } else {
        false
    }
}

pub fn unwrap_option(ty: &Type) -> Type {
    const STD_OPTION_MSG: &str =
        "make sure you're not shadowing the `std::option::Option` type that \
         is automatically imported from the standard prelude";

    if let Type::Path(TypePath {
        path: Path { segments, .. },
        ..
    }) = ty
    {
        if let [first] = &segments.iter().collect::<Vec<_>>()[..] {
            if first.ident == "Option" {
                if let PathArguments::AngleBracketed(
                    AngleBracketedGenericArguments { args, .. },
                ) = &first.arguments
                {
                    if let [GenericArgument::Type(ty)] =
                        &args.iter().collect::<Vec<_>>()[..]
                    {
                        return ty.clone();
                    }
                }
            }
        }
    }

    abort!(
        ty,
        "`Option` must be `std::option::Option`";
        help = STD_OPTION_MSG
    );
}

#[derive(Clone, Copy)]
enum PropDocStyle {
    List,
    Inline,
}

fn prop_to_doc(
    Prop {
        docs,
        name,
        ty,
        prop_opts,
    }: &Prop,
    style: PropDocStyle,
) -> TokenStream {
    let ty = if (prop_opts.optional || prop_opts.strip_option) && is_option(ty)
    {
        unwrap_option(ty)
    } else {
        ty.to_owned()
    };

    let type_item: syn::Item = parse_quote! {
        type SomeType = #ty;
    };

    let file = syn::File {
        shebang: None,
        attrs: vec![],
        items: vec![type_item],
    };

    let pretty_ty = prettyplease::unparse(&file);

    let pretty_ty = &pretty_ty[16..&pretty_ty.len() - 2];

    match style {
        PropDocStyle::List => {
            let arg_ty_doc = LitStr::new(
                &if !prop_opts.into {
                    format!("- **{}**: [`{pretty_ty}`]", quote!(#name))
                } else {
                    format!(
                        "- **{}**: [`impl Into<{pretty_ty}>`]({pretty_ty})",
                        quote!(#name),
                    )
                },
                name.ident.span(),
            );

            let arg_user_docs = docs.padded();

            quote! {
                #[doc = #arg_ty_doc]
                #arg_user_docs
            }
        }
        PropDocStyle::Inline => {
            let arg_ty_doc = LitStr::new(
                &if !prop_opts.into {
                    format!(
                        "**{}**: [`{}`]{}",
                        quote!(#name),
                        pretty_ty,
                        docs.typed_builder()
                    )
                } else {
                    format!(
                        "**{}**: `impl`[`Into<{}>`]{}",
                        quote!(#name),
                        pretty_ty,
                        docs.typed_builder()
                    )
                },
                name.ident.span(),
            );

            quote! {
                #[builder(setter(doc = #arg_ty_doc))]
            }
        }
    }
}

fn is_valid_scope_type(ty: &Type) -> bool {
    [
        parse_quote!(Scope),
        parse_quote!(leptos::Scope),
        parse_quote!(::leptos::Scope),
    ]
    .iter()
    .any(|test| ty == test)
}

fn is_valid_into_view_return_type(ty: &ReturnType) -> bool {
    [
        parse_quote!(-> impl IntoView),
        parse_quote!(-> impl leptos::IntoView),
        parse_quote!(-> impl ::leptos::IntoView),
    ]
    .iter()
    .any(|test| ty == test)
}<|MERGE_RESOLUTION|>--- conflicted
+++ resolved
@@ -8,11 +8,7 @@
 use quote::{format_ident, quote_spanned, ToTokens, TokenStreamExt};
 use syn::{
     parse::Parse, parse_quote, AngleBracketedGenericArguments, Attribute,
-<<<<<<< HEAD
-    ExprLit, FnArg, GenericArgument, ItemFn, LitStr, Meta, MetaNameValue, Pat,
-=======
     FnArg, GenericArgument, ItemFn, Lit, LitStr, Meta, MetaNameValue, Pat,
->>>>>>> 7fe9f82d
     PatIdent, Path, PathArguments, ReturnType, Type, TypePath, Visibility,
 };
 
@@ -383,11 +379,6 @@
 
         let mut attrs = attrs
             .iter()
-<<<<<<< HEAD
-            .filter(|attr| attr.path().is_ident("doc"))
-            .cloned()
-            .collect();
-=======
             .filter_map(|attr| attr.path.is_ident("doc").then(|| {
                 let Ok(Meta::NameValue(MetaNameValue { lit: Lit::Str(doc), .. })) = attr.parse_meta() else {
                     abort!(attr, "expected doc comment to be string literal");
@@ -405,7 +396,6 @@
             }
             attrs.push((format!("{quote_ws}{quotes}"), Span::call_site()))
         }
->>>>>>> 7fe9f82d
 
         Self(attrs)
     }
@@ -414,37 +404,6 @@
         self.0
             .iter()
             .enumerate()
-<<<<<<< HEAD
-            .map(|(idx, attr)| {
-                if let Meta::NameValue(MetaNameValue {
-                    value: syn::Expr::Lit(ExprLit { lit: doc, .. }),
-                    ..
-                }) = &attr.meta
-                {
-                    let doc_str = quote!(#doc);
-
-                    // We need to remove the leading and trailing `"`"
-                    let mut doc_str = doc_str.to_string();
-                    doc_str.pop();
-                    doc_str.remove(0);
-
-                    let doc_str = if idx == 0 {
-                        format!("    - {doc_str}")
-                    } else {
-                        format!("      {doc_str}")
-                    };
-
-                    let docs = LitStr::new(&doc_str, doc.span());
-
-                    if !doc_str.is_empty() {
-                        quote! { #[doc = #docs] }
-                    } else {
-                        quote! {}
-                    }
-                } else {
-                    abort!(attr, "could not parse attributes")
-                }
-=======
             .map(|(idx, (doc, span))| {
                 let doc = if idx == 0 {
                     format!("    - {doc}")
@@ -455,39 +414,12 @@
                 let doc = LitStr::new(&doc, *span);
 
                 quote! { #[doc = #doc] }
->>>>>>> 7fe9f82d
             })
             .collect()
     }
 
     pub fn typed_builder(&self) -> String {
-<<<<<<< HEAD
-        #[allow(unstable_name_collisions)]
-        let doc_str = self
-            .0
-            .iter()
-            .map(|attr| {
-                if let Meta::NameValue(MetaNameValue {
-                    value: syn::Expr::Lit(ExprLit { lit: doc, .. }),
-                    ..
-                }) = &attr.meta
-                {
-                    let mut doc_str = quote!(#doc).to_string();
-
-                    // Remove the leading and trailing `"`
-                    doc_str.pop();
-                    doc_str.remove(0);
-
-                    doc_str
-                } else {
-                    abort!(attr, "could not parse attributes")
-                }
-            })
-            .intersperse("\n".to_string())
-            .collect::<String>();
-=======
         let doc_str = self.0.iter().map(|s| s.0.as_str()).join("\n");
->>>>>>> 7fe9f82d
 
         if doc_str.chars().filter(|c| *c != '\n').count() != 0 {
             format!("\n\n{doc_str}")
