--- conflicted
+++ resolved
@@ -683,14 +683,11 @@
     let parse_result = syn::parse::<component::Model>(s);
 
     if let (Ok(ref mut unexpanded), Ok(model)) = (&mut dummy, parse_result) {
-<<<<<<< HEAD
         let expanded = model
             .is_transparent(is_transparent)
+            .is_lazy(is_lazy)
             .with_island(island)
             .into_token_stream();
-=======
-        let expanded = model.is_transparent(is_transparent).is_lazy(is_lazy).with_island(island).into_token_stream();
->>>>>>> b3885c7b
         if !matches!(unexpanded.vis, Visibility::Public(_)) {
             unexpanded.vis = Visibility::Public(Pub {
                 span: unexpanded.vis.span(),
