#![cfg_attr(feature = "nightly", feature(proc_macro_span))]
#![forbid(unsafe_code)]

#[macro_use]
extern crate proc_macro_error;

use proc_macro::TokenStream;
use proc_macro2::{Span, TokenTree};
use quote::ToTokens;
use rstml::{node::KeyedAttribute, parse};
use syn::parse_macro_input;

#[derive(Copy, Clone, Debug, PartialEq, Eq)]
pub(crate) enum Mode {
    Client,
    Ssr,
}

impl Default for Mode {
    fn default() -> Self {
        if cfg!(feature = "hydrate")
            || cfg!(feature = "csr")
            || cfg!(feature = "web")
        {
            Mode::Client
        } else {
            Mode::Ssr
        }
    }
}

mod params;
mod view;
use view::{client_template::render_template, render_view};
mod component;
mod server;
mod slot;

/// The `view` macro uses RSX (like JSX, but Rust!) It follows most of the
/// same rules as HTML, with the following differences:
///
/// 1. Text content should be provided as a Rust string, i.e., double-quoted:
/// ```rust
/// # use leptos::*;
/// # let runtime = create_runtime();
/// # if !cfg!(any(feature = "csr", feature = "hydrate")) {
/// view! { <p>"Here’s some text"</p> };
/// # }
/// # runtime.dispose();
/// ```
///
/// 2. Self-closing tags need an explicit `/` as in XML/XHTML
/// ```rust,compile_fail
/// # use leptos::*;
/// # let runtime = create_runtime();
/// # if !cfg!(any(feature = "csr", feature = "hydrate")) {
/// // ❌ not like this
/// view! { <input type="text" name="name"> }
/// # ;
/// # }
/// # runtime.dispose();
/// ```
/// ```rust
/// # use leptos::*;
/// # let runtime = create_runtime();
/// # if !cfg!(any(feature = "csr", feature = "hydrate")) {
/// // ✅ add that slash
/// view! { <input type="text" name="name" /> }
/// # ;
/// # }
/// # runtime.dispose();
/// ```
///
/// 3. Components (functions annotated with `#[component]`) can be inserted as camel-cased tags
/// ```rust
/// # use leptos::*;
/// # let runtime = create_runtime();
/// # #[component]
/// # fn Counter(initial_value: i32) -> impl IntoView { view! { <p></p>} }
/// # if !cfg!(any(feature = "csr", feature = "hydrate")) {
/// view! { <div><Counter initial_value=3 /></div> }
/// # ;
/// # }
/// # runtime.dispose();
/// ```
///
/// 4. Dynamic content can be wrapped in curly braces (`{ }`) to insert text nodes, elements, or set attributes.
///    If you insert a signal here, Leptos will create an effect to update the DOM whenever the value changes.
///    *(“Signal” here means `Fn() -> T` where `T` is the appropriate type for that node: a `String` in case
///    of text nodes, a `bool` for `class:` attributes, etc.)*
///
///    Attributes can take a wide variety of primitive types that can be converted to strings. They can also
///    take an `Option`, in which case `Some` sets the attribute and `None` removes the attribute.
///
/// ```rust,ignore
/// # use leptos::*;
/// # let runtime = create_runtime();
/// # if !cfg!(any(feature = "csr", feature = "hydrate")) {
/// let (count, set_count) = create_signal(0);
///
/// view! {
///   // ❌ not like this: `count.get()` returns an `i32`, not a function
///   <p>{count.get()}</p>
///   // ✅ this is good: Leptos sees the function and knows it's a dynamic value
///   <p>{move || count.get()}</p>
///   // 🔥 with the `nightly` feature, `count` is a function, so `count` itself can be passed directly into the view
///   <p>{count}</p>
/// }
/// # ;
/// # };
/// # runtime.dispose();
/// ```
///
/// 5. Event handlers can be added with `on:` attributes. In most cases, the events are given the correct type
///    based on the event name.
/// ```rust
/// # use leptos::*;
/// # let runtime = create_runtime();
/// # if !cfg!(any(feature = "csr", feature = "hydrate")) {
/// view! {
///   <button on:click=|ev| {
///     log::debug!("click event: {ev:#?}");
///   }>
///     "Click me"
///   </button>
/// }
/// # ;
/// # };
/// # runtime.dispose();
/// ```
///
/// 6. DOM properties can be set with `prop:` attributes, which take any primitive type or `JsValue` (or a signal
///    that returns a primitive or JsValue). They can also take an `Option`, in which case `Some` sets the property
///    and `None` deletes the property.
/// ```rust
/// # use leptos::*;
/// # let runtime = create_runtime();
/// # if !cfg!(any(feature = "csr", feature = "hydrate")) {
/// let (name, set_name) = create_signal("Alice".to_string());
///
/// view! {
///   <input
///     type="text"
///     name="user_name"
///     value={move || name.get()} // this only sets the default value!
///     prop:value={move || name.get()} // here's how you update values. Sorry, I didn’t invent the DOM.
///     on:click=move |ev| set_name.set(event_target_value(&ev)) // `event_target_value` is a useful little Leptos helper
///   />
/// }
/// # ;
/// # };
/// # runtime.dispose();
/// ```
///
/// 7. Classes can be toggled with `class:` attributes, which take a `bool` (or a signal that returns a `bool`).
/// ```rust
/// # use leptos::*;
/// # let runtime = create_runtime();
/// # if !cfg!(any(feature = "csr", feature = "hydrate")) {
/// let (count, set_count) = create_signal(2);
/// view! { <div class:hidden-div={move || count.get() < 3}>"Now you see me, now you don’t."</div> }
/// # ;
/// # }
/// # runtime.dispose();
/// ```
///
/// Class names can include dashes, and since leptos v0.5.0 can include a dash-separated segment of only numbers.
/// ```rust
/// # use leptos::*;
/// # let runtime = create_runtime();
/// # if !cfg!(any(feature = "csr", feature = "hydrate")) {
/// let (count, set_count) = create_signal(2);
/// view! { <div class:hidden-div-25={move || count.get() < 3}>"Now you see me, now you don’t."</div> }
/// # ;
/// # };
/// # runtime.dispose();
/// ```
///
/// Class names cannot include special symbols.
/// ```rust,compile_fail
/// # use leptos::*;
/// # let runtime = create_runtime();
/// # if !cfg!(any(feature = "csr", feature = "hydrate")) {
/// let (count, set_count) = create_signal(2);
/// // class:hidden-[div]-25 is invalid attribute name
/// view! { <div class:hidden-[div]-25={move || count.get() < 3}>"Now you see me, now you don’t."</div> }
/// # ;
/// # };
/// # runtime.dispose();
/// ```
///
/// However, you can pass arbitrary class names using the syntax `class=("name", value)`.
/// ```rust
/// # use leptos::*;
/// # let runtime = create_runtime();
/// # if !cfg!(any(feature = "csr", feature = "hydrate")) {
/// let (count, set_count) = create_signal(2);
/// // this allows you to use CSS frameworks that include complex class names
/// view! {
///   <div
///     class=("is-[this_-_really]-necessary-42", move || count.get() < 3)
///   >
///     "Now you see me, now you don’t."
///   </div>
/// }
/// # ;
/// # };
/// # runtime.dispose();
/// ```
///
/// 8. Individual styles can also be set with `style:` or `style=("property-name", value)` syntax.
/// ```rust
/// # use leptos::*;
/// # let runtime = create_runtime();
/// # if !cfg!(any(feature = "csr", feature = "hydrate")) {
/// let (x, set_x) = create_signal(0);
/// let (y, set_y) = create_signal(0);
/// view! {
///   <div
///     style="position: absolute"
///     style:left=move || format!("{}px", x.get())
///     style:top=move || format!("{}px", y.get())
///     style=("background-color", move || format!("rgb({}, {}, 100)", x.get(), y.get()))
///   >
///     "Moves when coordinates change"
///   </div>
/// }
/// # ;
/// # };
/// # runtime.dispose();
/// ```
///
/// 9. You can use the `node_ref` or `_ref` attribute to store a reference to its DOM element in a
///    [NodeRef](https://docs.rs/leptos/latest/leptos/struct.NodeRef.html) to use later.
/// ```rust
/// # use leptos::*;
/// # let runtime = create_runtime();
/// # if !cfg!(any(feature = "csr", feature = "hydrate")) {
/// use leptos::html::Input;
///
/// let (value, set_value) = create_signal(0);
/// let my_input = create_node_ref::<Input>();
/// view! { <input type="text" _ref=my_input/> }
/// // `my_input` now contains an `Element` that we can use anywhere
/// # ;
/// # };
/// # runtime.dispose();
/// ```
///
/// 10. You can add the same class to every element in the view by passing in a special
///    `class = {/* ... */},` argument after ``. This is useful for injecting a class
///    provided by a scoped styling library.
/// ```rust
/// # use leptos::*;
/// # let runtime = create_runtime();
/// # if !cfg!(any(feature = "csr", feature = "hydrate")) {
/// let class = "mycustomclass";
/// view! { class = class,
///   <div> // will have class="mycustomclass"
///     <p>"Some text"</p> // will also have class "mycustomclass"
///   </div>
/// }
/// # ;
/// # };
/// # runtime.dispose();
/// ```
///
/// 11. You can set any HTML element’s `innerHTML` with the `inner_html` attribute on an
///     element. Be careful: this HTML will not be escaped, so you should ensure that it
///     only contains trusted input.
/// ```rust
/// # use leptos::*;
/// # let runtime = create_runtime();
/// # if !cfg!(any(feature = "csr", feature = "hydrate")) {
/// let html = "<p>This HTML will be injected.</p>";
/// view! {
///   <div inner_html=html/>
/// }
/// # ;
/// # };
/// # runtime.dispose();
/// ```
///
/// Here’s a simple example that shows off several of these features, put together
/// ```rust
/// # use leptos::*;
///
/// # if !cfg!(any(feature = "csr", feature = "hydrate")) {
/// pub fn SimpleCounter() -> impl IntoView {
///     // create a reactive signal with the initial value
///     let (value, set_value) = create_signal(0);
///
///     // create event handlers for our buttons
///     // note that `value` and `set_value` are `Copy`, so it's super easy to move them into closures
///     let clear = move |_ev| set_value.set(0);
///     let decrement = move |_ev| set_value.update(|value| *value -= 1);
///     let increment = move |_ev| set_value.update(|value| *value += 1);
///
///     view! {
///         <div>
///             <button on:click=clear>"Clear"</button>
///             <button on:click=decrement>"-1"</button>
///             <span>"Value: " {move || value.get().to_string()} "!"</span>
///             <button on:click=increment>"+1"</button>
///         </div>
///     }
/// }
/// # ;
/// # }
/// ```
#[proc_macro_error::proc_macro_error]
#[proc_macro]
#[cfg_attr(
    any(debug_assertions, feature = "ssr"),
    tracing::instrument(level = "trace", skip_all,)
)]
pub fn view(tokens: TokenStream) -> TokenStream {
    let tokens: proc_macro2::TokenStream = tokens.into();
    let mut tokens = tokens.into_iter();

    let first = tokens.next();
    let second = tokens.next();
    let third = tokens.next();
    let fourth = tokens.next();
    let global_class = match (&first, &second) {
        (Some(TokenTree::Ident(first)), Some(TokenTree::Punct(eq)))
            if *first == "class" && eq.as_char() == '=' =>
        {
            match &fourth {
                Some(TokenTree::Punct(comma)) if comma.as_char() == ',' => {
                    third.clone()
                }
                _ => {
                    abort!(
                        second, "To create a scope class with the view! macro you must put a comma `,` after the value";
                        help = r#"e.g., view!{ class="my-class", <div>...</div>}"#
                    )
                }
            }
        }
        _ => None,
    };
    let tokens = if global_class.is_some() {
        tokens.collect::<proc_macro2::TokenStream>()
    } else {
        [first, second, third, fourth]
            .into_iter()
            .flatten()
            .chain(tokens)
            .collect()
    };
    let config = rstml::ParserConfig::default().recover_block(true);
    let parser = rstml::Parser::new(config);
    let (nodes, errors) = parser.parse_recoverable(tokens).split_vec();
    let errors = errors.into_iter().map(|e| e.emit_as_expr_tokens());
    let nodes_output = render_view(
        &nodes,
        Mode::default(),
        global_class.as_ref(),
        normalized_call_site(proc_macro::Span::call_site()),
    );
    quote! {
        {
            #(#errors;)*
            #nodes_output
        }
    }
    .into()
}

fn normalized_call_site(site: proc_macro::Span) -> Option<String> {
    cfg_if::cfg_if! {
        if #[cfg(all(debug_assertions, feature = "nightly"))] {
            Some(leptos_hot_reload::span_to_stable_id(
                site.source_file().path(),
                site.start().line()
            ))
        } else {
            _ = site;
            None
        }
    }
}

/// An optimized, cached template for client-side rendering. Follows the same
/// syntax as the [view!] macro. In hydration or server-side rendering mode,
/// behaves exactly as the `view` macro. In client-side rendering mode, uses a `<template>`
/// node to efficiently render the element. Should only be used with a single root element.
#[proc_macro_error::proc_macro_error]
#[proc_macro]
pub fn template(tokens: TokenStream) -> TokenStream {
    if cfg!(feature = "csr") {
        match parse(tokens) {
            Ok(nodes) => render_template(&nodes),
            Err(error) => error.to_compile_error(),
        }
        .into()
    } else {
        view(tokens)
    }
}

/// Annotates a function so that it can be used with your template as a Leptos `<Component/>`.
///
<<<<<<< HEAD
/// The `#[component]` macro allows you to annotate plain Rust functions
/// and use them within your Leptos [view](crate::view!). The component function can take
/// any amount of arguments, each argument represents a property you use within the [view](crate::view!) macro.
=======
/// The `#[component]` macro allows you to annotate plain Rust functions as components
/// and use them within your Leptos [view](crate::view!) as if they were custom HTML elements. The
/// component function takes any number of other arguments. When you use the component somewhere else,
/// the names of its arguments are the names of the properties you use in the [view](crate::view!) macro.
>>>>>>> fe42ac11
///
/// Every component function should have the return type `-> impl IntoView`.
///
/// You can add Rust doc comments to component function arguments and the macro will use them to
/// generate documentation for the component.
///
/// Here’s how you would define and use a simple Leptos component which can accept custom properties for a name and age:
/// ```rust
/// # use leptos::*;
/// use std::time::Duration;
///
/// #[component]
/// fn HelloComponent(
///     /// The user's name.
///     name: String,
///     /// The user's age.
///     age: u8,
/// ) -> impl IntoView {
///     // create the signals (reactive values) that will update the UI
///     let (age, set_age) = create_signal(age);
///     // increase `age` by 1 every second
///     set_interval(
///         move || set_age.update(|age| *age += 1),
///         Duration::from_secs(1),
///     );
///
///     // return the user interface, which will be automatically updated
///     // when signal values change
///     view! {
///       <p>"Your name is " {name} " and you are " {move || age.get()} " years old."</p>
///     }
/// }
///
/// #[component]
/// fn App() -> impl IntoView {
///     view! {
///       <main>
///         <HelloComponent name="Greg".to_string() age=32/>
///       </main>
///     }
/// }
/// ```
///
/// Here are some important details about how Leptos components work within the framework:
/// * **The component function only runs once.** Your component function is not a “render” function
///    that re-runs whenever changes happen in the state. It’s a “setup” function that runs once to
///    create the user interface, and sets up a reactive system to update it. This means it’s okay
///    to do relatively expensive work within the component function, as it will only happen once,
///    not on every state change.
///
/// * Component names are usually in `PascalCase`. If you use a `snake_case` name, then the generated 
///    component's name will still be in `PascalCase`. This is how the framework recognizes that 
///    a particular tag is a component, not an HTML element.
///
/// ```
/// # use leptos::*;
///
/// // PascalCase: Generated component will be called MyComponent
/// #[component]
/// fn MyComponent() -> impl IntoView {}
///
/// // snake_case: Generated component will be called MySnakeCaseComponent
/// #[component]
/// fn my_snake_case_component() -> impl IntoView {}
/// ```
///
/// * You can pass generic arguments, but they must be defined in a `where` clause and not inline.
///
/// ```compile_error
/// // ❌ This won't work.
/// # use leptos::*;
/// use leptos::html::Div;
///
/// #[component]
/// fn MyComponent<T: Fn() -> HtmlElement<Div>>(render_prop: T) -> impl IntoView {
/// }
/// ```
///
/// ```
/// // ✅ Do this instead
/// # use leptos::*;
/// use leptos::html::Div;
///
/// #[component]
/// fn MyComponent<T>(render_prop: T) -> impl IntoView
/// where
///     T: Fn() -> HtmlElement<Div>,
/// {
/// }
/// ```
///
<<<<<<< HEAD
/// * You can access the children passed into the component with the `children` property, which takes
///    an argument of the type `Children`. This is an alias for `Box<dyn FnOnce(Scope) -> Fragment>`.
=======
/// 5. You can access the children passed into the component with the `children` property, which takes
///    an argument of the type `Children`. This is an alias for `Box<dyn FnOnce() -> Fragment>`.
>>>>>>> fe42ac11
///    If you need `children` to be a `Fn` or `FnMut`, you can use the `ChildrenFn` or `ChildrenFnMut`
///    type aliases.
///
/// ```
/// # use leptos::*;
/// #[component]
/// fn ComponentWithChildren(children: Children) -> impl IntoView {
///     view! {
///       <ul>
///         {children()
///           .nodes
///           .into_iter()
///           .map(|child| view! { <li>{child}</li> })
///           .collect::<Vec<_>>()}
///       </ul>
///     }
/// }
///
/// #[component]
/// fn WrapSomeChildren() -> impl IntoView {
///     view! {
///       <ComponentWithChildren>
///         "Ooh, look at us!"
///         <span>"We're being projected!"</span>
///       </ComponentWithChildren>
///     }
/// }
/// ```
///
/// ## Customizing Properties
/// You can use the `#[prop]` attribute on individual component properties (function arguments) to
/// customize the types that component property can receive. You can use the following attributes:
/// * `#[prop(into)]`: This will call `.into()` on any value passed into the component prop. (For example,
///   you could apply `#[prop(into)]` to a prop that takes
///   [Signal](https://docs.rs/leptos/latest/leptos/struct.Signal.html), which would
///   allow users to pass a [ReadSignal](https://docs.rs/leptos/latest/leptos/struct.ReadSignal.html) or
///   [RwSignal](https://docs.rs/leptos/latest/leptos/struct.RwSignal.html)
///   and automatically convert it.)
/// * `#[prop(optional)]`: If the user does not specify this property when they use the component,
///   it will be set to its default value. If the property type is `Option<T>`, values should be passed
///   as `name=T` and will be received as `Some(T)`.
/// * `#[prop(optional_no_strip)]`: The same as `optional`, but requires values to be passed as `None` or
///   `Some(T)` explicitly. This means that the optional property can be omitted (and be `None`), or explicitly
///   specified as either `None` or `Some(T)`.
/// ```rust
/// # use leptos::*;
///
/// #[component]
/// pub fn MyComponent(
///     #[prop(into)] name: String,
///     #[prop(optional)] optional_value: Option<i32>,
///     #[prop(optional_no_strip)] optional_no_strip: Option<i32>,
/// ) -> impl IntoView {
///     // whatever UI you need
/// }
///
/// #[component]
/// pub fn App() -> impl IntoView {
///     view! {
///       <MyComponent
///         name="Greg" // automatically converted to String with `.into()`
///         optional_value=42 // received as `Some(42)`
///         optional_no_strip=Some(42) // received as `Some(42)`
///       />
///       <MyComponent
///         name="Bob" // automatically converted to String with `.into()`
///         // optional values can both be omitted, and received as `None`
///       />
///     }
/// }
/// ```
#[proc_macro_error::proc_macro_error]
#[proc_macro_attribute]
pub fn component(args: proc_macro::TokenStream, s: TokenStream) -> TokenStream {
    let is_transparent = if !args.is_empty() {
        let transparent = parse_macro_input!(args as syn::Ident);

        if transparent != "transparent" {
            abort!(
                transparent,
                "only `transparent` is supported";
                help = "try `#[component(transparent)]` or `#[component]`"
            );
        }

        true
    } else {
        false
    };

    parse_macro_input!(s as component::Model)
        .is_transparent(is_transparent)
        .into_token_stream()
        .into()
}

/// Defines a component as an interactive island when you are using the
/// `experimental-islands` feature of Leptos. Apart from the macro name,
/// the API is the same as the [`component`](macro@component) macro.
///
/// When you activate the `experimental-islands` feature, every `#[component]`
/// is server-only by default. This "default to server" behavior is important:
/// you opt into shipping code to the client, rather than opting out. You can
/// opt into client-side interactivity for any given component by changing from
///  `#[component]` to `#[island]`—the two macros are otherwise identical.
///
/// Everything that is included inside an island will be compiled to WASM and
/// shipped to the browser. So the key to really benefiting from this architecture
/// is to make islands as small as possible, and include only the minimal
/// required amount of functionality in islands themselves.
///
/// Only code included in an island itself is compiled to WASM. This means:
/// 1. `children` can be provided from a server `#[component]` to an `#[island]`
/// without the island needing to be able to hydrate them.
/// 2. Props can be passed from the server to an island.
///
/// ## Present Limitations
/// A few noteworthy limitations, at the moment:
/// 1. `children` are completely opaque in islands. You can't iterate over `children`;
/// in fact they're all bundled into a single `<leptos-children>` HTML element.
/// 2. Similarly, `children` need to be used in the HTML rendered on the server.
/// If they need to be displayed conditionally, they should be included in the HTML
/// and rendered or not using `display: none` rather than `<Show>` or ordinary control flow.
/// This is because the children aren't serialized at all, other than as HTML: if that
/// HTML isn't present in the DOM, even if hidden, it is never sent and not available
/// to the client at all.
///
/// ## Example
/// ```rust,ignore
/// use leptos::*;
///
/// #[component]
/// pub fn App() -> impl IntoView {
///     // this would panic if it ran in the browser
///     // but because this isn't an island, it only runs on the server
///     let file =
///         std::fs::read_to_string("./src/is_this_a_server_component.txt")
///             .unwrap();
///     let len = file.len();
///
///     view! {
///         <p>"The starting value for the button is the file's length."</p>
///         // `value` is serialized and given to the island as a prop
///         <Island value=len>
///             // `file` is only available on the server
///             // island props are projected in, so we can nest
///             // server-only content inside islands inside server content etc.
///             <p>{file}</p>
///         </Island>
///     }
/// }
///
/// #[island]
/// pub fn Island(
///     #[prop(into)] value: RwSignal<usize>,
///     children: Children,
/// ) -> impl IntoView {
///     // because `RwSignal<T>` implements `From<T>`, we can pass in a plain
///     // value and use it as the starting value of a signal here
///     view! {
///         <button on:click=move |_| value.update(|n| *n += 1)>
///             {value}
///         </button>
///         {children()}
///     }
/// }
/// ```
#[proc_macro_error::proc_macro_error]
#[proc_macro_attribute]
pub fn island(args: proc_macro::TokenStream, s: TokenStream) -> TokenStream {
    let is_transparent = if !args.is_empty() {
        let transparent = parse_macro_input!(args as syn::Ident);

        if transparent != "transparent" {
            abort!(
                transparent,
                "only `transparent` is supported";
                help = "try `#[island(transparent)]` or `#[island]`"
            );
        }

        true
    } else {
        false
    };

    parse_macro_input!(s as component::Model)
        .is_transparent(is_transparent)
        .is_island()
        .into_token_stream()
        .into()
}

/// Annotates a struct so that it can be used with your Component as a `slot`.
///
/// The `#[slot]` macro allows you to annotate plain Rust struct as component slots and use them
/// within your Leptos [`component`](macro@crate::component) properties. The struct can contain any number
/// of fields. When you use the component somewhere else, the names of the slot fields are the
/// names of the properties you use in the [view](crate::view!) macro.
///
/// Here’s how you would define and use a simple Leptos component which can accept a custom slot:
/// ```rust
/// # use leptos::*;
/// use std::time::Duration;
///
/// #[slot]
/// struct HelloSlot {
///     // Same prop syntax as components.
///     #[prop(optional)]
///     children: Option<Children>,
/// }
///
/// #[component]
/// fn HelloComponent(
///     
///     /// Component slot, should be passed through the <HelloSlot slot> syntax.
///     hello_slot: HelloSlot,
/// ) -> impl IntoView {
///     // mirror the children from the slot, if any were passed
///     if let Some(children) = hello_slot.children {
///         (children)().into_view()
///     } else {
///         ().into_view()
///     }
/// }
///
/// #[component]
/// fn App() -> impl IntoView {
///     view! {
///         <HelloComponent>
///             <HelloSlot slot>
///                 "Hello, World!"
///             </HelloSlot>
///         </HelloComponent>
///     }
/// }
/// ```
///
/// /// Here are some important details about how slots work within the framework:
/// 1. Most of the same rules from [`macro@component`] macro should also be followed on slots.
///
/// 2. Specifying only `slot` without a name (such as in `<HelloSlot slot>`) will default the chosen slot to
/// the a snake case version of the slot struct name (`hello_slot` for `<HelloSlot>`).
///
/// 3. Event handlers cannot be specified directly on the slot.
///
/// ```compile_error
/// // ❌ This won't work
/// # use leptos::*;
///
/// #[slot]
/// struct SlotWithChildren {
///     children: Children,
/// }
///
/// #[component]
/// fn ComponentWithSlot(slot: SlotWithChildren) -> impl IntoView {
///     (slot.children)()
/// }
///
/// #[component]
/// fn App() -> impl IntoView {
///     view! {
///         <ComponentWithSlot>
///           <SlotWithChildren slot:slot on:click=move |_| {}>
///             <h1>"Hello, World!"</h1>
///           </SlotWithChildren>
///         </ComponentWithSlot>
///     }
/// }
/// ```
///
/// ```
/// // ✅ Do this instead
/// # use leptos::*;
///
/// #[slot]
/// struct SlotWithChildren {
///     children: Children,
/// }
///
/// #[component]
/// fn ComponentWithSlot(slot: SlotWithChildren) -> impl IntoView {
///     (slot.children)()
/// }
///
/// #[component]
/// fn App() -> impl IntoView {
///     view! {
///         <ComponentWithSlot>
///           <SlotWithChildren slot:slot>
///             <div on:click=move |_| {}>
///               <h1>"Hello, World!"</h1>
///             </div>
///           </SlotWithChildren>
///         </ComponentWithSlot>
///     }
/// }
/// ```
#[proc_macro_error::proc_macro_error]
#[proc_macro_attribute]
pub fn slot(args: proc_macro::TokenStream, s: TokenStream) -> TokenStream {
    if !args.is_empty() {
        abort!(
            Span::call_site(),
            "no arguments are supported";
            help = "try just `#[slot]`"
        );
    }

    parse_macro_input!(s as slot::Model)
        .into_token_stream()
        .into()
}

/// Declares that a function is a [server function](https://docs.rs/server_fn/latest/server_fn/index.html).
/// This means that its body will only run on the server, i.e., when the `ssr` feature is enabled.
///
/// If you call a server function from the client (i.e., when the `csr` or `hydrate` features
/// are enabled), it will instead make a network request to the server.
///
/// You can specify one, two, three, or four arguments to the server function. All of these arguments are optional.
/// 1. A type name that will be used to identify and register the server function
///   (e.g., `MyServerFn`). Defaults to a PascalCased version of the function name.
/// 2. A URL prefix at which the function will be mounted when it’s registered
///   (e.g., `"/api"`). Defaults to `"/api"`.
/// 3. The encoding for the server function (`"Url"`, `"Cbor"`, `"GetJson"`, or `"GetCbor`". See **Server Function Encodings** below.)
/// 4. A specific endpoint path to be used in the URL. (By default, a unique path will be generated.)
///
/// ```rust,ignore
/// // will generate a server function at `/api-prefix/hello`
/// #[server(MyServerFnType, "/api-prefix", "Url", "hello")]
/// pub async fn my_server_fn_type() /* ... */
///
/// // will generate a server function with struct `HelloWorld` and path
/// // `/api/hello2349232342342` (hash based on location in source)
/// #[server]
/// pub async fn hello_world() /* ... */
/// ```
///
/// The server function itself can take any number of arguments, each of which should be serializable
/// and deserializable with `serde`.
///
/// ```ignore
/// # use leptos::*; use serde::{Serialize, Deserialize};
/// # #[derive(Serialize, Deserialize)]
/// # pub struct Post { }
/// #[server(ReadPosts, "/api")]
/// pub async fn read_posts(how_many: u8, query: String) -> Result<Vec<Post>, ServerFnError> {
///   // do some work on the server to access the database
///   todo!()
/// }
/// ```
///
/// Note the following:
/// - **Server functions must be `async`.** Even if the work being done inside the function body
///   can run synchronously on the server, from the client’s perspective it involves an asynchronous
///   function call.
/// - **Server functions must return `Result<T, ServerFnError>`.** Even if the work being done
///   inside the function body can’t fail, the processes of serialization/deserialization and the
///   network call are fallible.
/// - **Return types must implement [`Serialize`](https://docs.rs/serde/latest/serde/trait.Serialize.html).**
///   This should be fairly obvious: we have to serialize arguments to send them to the server, and we
///   need to deserialize the result to return it to the client.
/// - **Arguments must implement [`Serialize`](https://docs.rs/serde/latest/serde/trait.Serialize.html)
///   and [`DeserializeOwned`](https://docs.rs/serde/latest/serde/de/trait.DeserializeOwned.html).**
///   They are serialized as an `application/x-www-form-urlencoded`
///   form data using [`serde_qs`](https://docs.rs/serde_qs/latest/serde_qs/) or as `application/cbor`
///   using [`cbor`](https://docs.rs/cbor/latest/cbor/). **Note**: You should explicitly include `serde` with the
///   `derive` feature enabled in your `Cargo.toml`. You can do this by running `cargo add serde --features=derive`.
/// - **Context comes from the server.** Server functions are provided access to the HTTP request and other relevant
///   server data via the server integrations, but they do *not* have access to reactive state that exists in the client.
/// - Your server must be ready to handle the server functions at the API prefix you list. The easiest way to do this
///   is to use the `handle_server_fns` function from [`leptos_actix`](https://docs.rs/leptos_actix/latest/leptos_actix/fn.handle_server_fns.html)
///   or [`leptos_axum`](https://docs.rs/leptos_axum/latest/leptos_axum/fn.handle_server_fns.html).
/// - **Server functions must have unique paths**. Unique paths are automatically generated for each
///   server function. If you choose to specify a path in the fourth argument, you must ensure that these
///   are unique. You cannot define two server functions with the same URL prefix and endpoint path,
///   even if they have different URL encodings, e.g. a POST method at `/api/foo` and a GET method at `/api/foo`.
///
/// ## Server Function Encodings
///
/// By default, the server function call is a `POST` request that serializes the arguments as URL-encoded form data in the body
/// of the request. But there are a few other methods supported. Optionally, we can provide another argument to the `#[server]`
/// macro to specify an alternate encoding:
///
/// ```rust,ignore
/// #[server(AddTodo, "/api", "Url")]
/// #[server(AddTodo, "/api", "GetJson")]
/// #[server(AddTodo, "/api", "Cbor")]
/// #[server(AddTodo, "/api", "GetCbor")]
/// ```
///
/// The four options use different combinations of HTTP verbs and encoding methods:
///
/// | Name              | Method | Request     | Response |
/// | ----------------- | ------ | ----------- | -------- |
/// | **Url** (default) | POST   | URL encoded | JSON     |
/// | **GetJson**       | GET    | URL encoded | JSON     |
/// | **Cbor**          | POST   | CBOR        | CBOR     |
/// | **GetCbor**       | GET    | URL encoded | CBOR     |
///
/// In other words, you have two choices:
///
/// - `GET` or `POST`? This has implications for things like browser or CDN caching; while `POST` requests should not be cached,
/// `GET` requests can be.
/// - Plain text (arguments sent with URL/form encoding, results sent as JSON) or a binary format (CBOR, encoded as a base64
/// string)?
///
/// ## Why not `PUT` or `DELETE`? Why URL/form encoding, and not JSON?**
///
/// These are reasonable questions. Much of the web is built on REST API patterns that encourage the use of semantic HTTP
/// methods like `DELETE` to delete an item from a database, and many devs are accustomed to sending data to APIs in the
/// JSON format.
///
/// The reason we use `POST` or `GET` with URL-encoded data by default is the `<form>` support. For better or for worse,
/// HTML forms don’t support `PUT` or `DELETE`, and they don’t support sending JSON. This means that if you use anything
/// but a `GET` or `POST` request with URL-encoded data, it can only work once WASM has loaded.
///
/// The CBOR encoding is suported for historical reasons; an earlier version of server functions used a URL encoding that
/// didn’t support nested objects like structs or vectors as server function arguments, which CBOR did. But note that the
/// CBOR forms encounter the same issue as `PUT`, `DELETE`, or JSON: they do not degrade gracefully if the WASM version of
/// your app is not available.
#[proc_macro_attribute]
#[proc_macro_error]
pub fn server(args: proc_macro::TokenStream, s: TokenStream) -> TokenStream {
    server::server_impl(args, s)
}

/// Derives a trait that parses a map of string keys and values into a typed
/// data structure, e.g., for route params.
#[proc_macro_derive(Params, attributes(params))]
pub fn params_derive(
    input: proc_macro::TokenStream,
) -> proc_macro::TokenStream {
    match syn::parse(input) {
        Ok(ast) => params::impl_params(&ast),
        Err(err) => err.to_compile_error().into(),
    }
}

pub(crate) fn attribute_value(attr: &KeyedAttribute) -> &syn::Expr {
    match attr.value() {
        Some(value) => value,
        None => abort!(attr.key, "attribute should have value"),
    }
}<|MERGE_RESOLUTION|>--- conflicted
+++ resolved
@@ -402,16 +402,10 @@
 
 /// Annotates a function so that it can be used with your template as a Leptos `<Component/>`.
 ///
-<<<<<<< HEAD
-/// The `#[component]` macro allows you to annotate plain Rust functions
-/// and use them within your Leptos [view](crate::view!). The component function can take
-/// any amount of arguments, each argument represents a property you use within the [view](crate::view!) macro.
-=======
 /// The `#[component]` macro allows you to annotate plain Rust functions as components
 /// and use them within your Leptos [view](crate::view!) as if they were custom HTML elements. The
 /// component function takes any number of other arguments. When you use the component somewhere else,
 /// the names of its arguments are the names of the properties you use in the [view](crate::view!) macro.
->>>>>>> fe42ac11
 ///
 /// Every component function should have the return type `-> impl IntoView`.
 ///
@@ -503,13 +497,8 @@
 /// }
 /// ```
 ///
-<<<<<<< HEAD
-/// * You can access the children passed into the component with the `children` property, which takes
-///    an argument of the type `Children`. This is an alias for `Box<dyn FnOnce(Scope) -> Fragment>`.
-=======
 /// 5. You can access the children passed into the component with the `children` property, which takes
 ///    an argument of the type `Children`. This is an alias for `Box<dyn FnOnce() -> Fragment>`.
->>>>>>> fe42ac11
 ///    If you need `children` to be a `Fn` or `FnMut`, you can use the `ChildrenFn` or `ChildrenFnMut`
 ///    type aliases.
 ///
