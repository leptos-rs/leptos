--- conflicted
+++ resolved
@@ -172,13 +172,12 @@
 
     #[allow(unused_mut)] // used in debug
     let mut component = quote! {
-<<<<<<< HEAD
         {
             use ::leptos::DynAttrs;
 
             ::leptos::component_view(
                 &#name,
-                ::leptos::component_props_builder(&#name)
+                ::leptos::component_props_builder(&#name #generics)
                     #(#props)*
                     #(#slots)*
                     #children
@@ -186,16 +185,6 @@
                     #dyn_attrs
             )
         }
-=======
-        ::leptos::component_view(
-            &#name,
-            ::leptos::component_props_builder(&#name #generics)
-                #(#props)*
-                #(#slots)*
-                #children
-                .build()
-        )
->>>>>>> 495862e9
     };
 
     // (Temporarily?) removed
