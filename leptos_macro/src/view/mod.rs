--- conflicted
+++ resolved
@@ -6,11 +6,7 @@
     slot_helper::{get_slot, slot_to_tokens},
 };
 use convert_case::{Case::Snake, Casing};
-<<<<<<< HEAD
-use leptos_hot_reload::parsing::is_component_node;
-=======
 use leptos_hot_reload::parsing::{is_component_node, value_to_string};
->>>>>>> db60f0be
 use proc_macro2::{Ident, Span, TokenStream, TokenTree};
 use proc_macro_error::abort;
 use quote::{quote, quote_spanned, ToTokens};
@@ -128,31 +124,6 @@
         ) {
             Some(tokens) => vec![tokens],
             None => vec![],
-<<<<<<< HEAD
-        }
-    } else {
-        let mut slots = HashMap::new();
-        let nodes = nodes
-            .iter()
-            .filter_map(|node| {
-                node_to_tokens(
-                    node,
-                    TagType::Unknown,
-                    Some(&mut slots),
-                    global_class,
-                    view_marker,
-                )
-            })
-            .collect();
-        if let Some(parent_slots) = parent_slots {
-            for (slot, mut values) in slots.drain() {
-                parent_slots
-                    .entry(slot)
-                    .and_modify(|entry| entry.append(&mut values))
-                    .or_insert(values);
-            }
-=======
->>>>>>> db60f0be
         }
         nodes
     }
@@ -262,8 +233,6 @@
             #(.add_any_attr(#additions))*
         })
     } else {
-<<<<<<< HEAD
-=======
         let mut slots = HashMap::new();
         let nodes = nodes
             .iter()
@@ -393,7 +362,6 @@
             #(.add_any_attr(#additions))*
         })
     } else {
->>>>>>> db60f0be
         let tag = name.to_string();
         // collect close_tag name to emit semantic information for IDE.
         /* TODO restore this
@@ -458,13 +426,11 @@
             })
         };
 
-<<<<<<< HEAD
-=======
         let global_class_expr = global_class.map(|class| {
             quote! { .class((#class, true)) }
         });
 
->>>>>>> db60f0be
+
         let self_closing = is_self_closing(node);
         let children = if !self_closing {
             element_children_to_tokens(
@@ -494,10 +460,7 @@
             #name
             #children
             #attributes
-<<<<<<< HEAD
-=======
             #global_class_expr
->>>>>>> db60f0be
         })
     }
 }
@@ -523,12 +486,8 @@
 fn attribute_to_tokens(
     tag_type: TagType,
     node: &NodeAttribute,
-<<<<<<< HEAD
-    // TODO global_class support
-    _global_class: Option<&TokenTree>,
-=======
     global_class: Option<&TokenTree>,
->>>>>>> db60f0be
+
     is_custom: bool,
 ) -> TokenStream {
     match node {
@@ -617,8 +576,6 @@
             } else {
                 let key = attribute_name(&node.key);
                 let value = attribute_value(node);
-<<<<<<< HEAD
-=======
 
                 // special case of global_class and class attribute
                 if &node.key.to_string() == "class"
@@ -632,7 +589,6 @@
             for more information and an example: https://github.com/leptos-rs/leptos/issues/773")
                 };
 
->>>>>>> db60f0be
                 quote! {
                     .#key(#value)
                 }
