--- conflicted
+++ resolved
@@ -246,13 +246,7 @@
                             ..
                         }),
                         _,
-<<<<<<< HEAD
-                    ) => Some(quote! { .attrs(#end) }),
-=======
-                    ) => Some(
-                        quote! { .bindings(#[allow(unused_brace)] {#end}) },
-                    ),
->>>>>>> ab1c4ca7
+                    ) => Some(quote! { .bindings(#end) }),
                     _ => None,
                 }
             } else {
