--- conflicted
+++ resolved
@@ -35,21 +35,10 @@
 
 [features]
 default = ["ssr"]
-<<<<<<< HEAD
 csr = []
 hydrate = []
 ssr = []
-stable = []
-=======
-csr = ["leptos_dom/web", "leptos_reactive/csr"]
-hydrate = ["leptos_dom/web", "leptos_reactive/hydrate"]
-ssr = ["leptos_dom/ssr", "leptos_reactive/ssr"]
-stable = [
-	"leptos_dom/stable",
-	"leptos_reactive/stable",
-	"server_fn_macro/stable",
-]
->>>>>>> b55e9a9e
+stable = ["server_fn_macro/stable"]
 tracing = []
 
 [package.metadata.cargo-all-features]
