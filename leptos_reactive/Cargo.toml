[package]
name = "leptos_reactive"
version = { workspace = true }
edition = "2021"
authors = ["Greg Johnston"]
license = "MIT"
repository = "https://github.com/leptos-rs/leptos"
description = "Reactive system for the Leptos web framework."

[dependencies]
slotmap = { version = "1", features = ["serde"] }
serde = { version = "1", features = ["derive"] }
serde-lite = { version = "0.3", optional = true }
futures = { version = "0.3" }
js-sys = "0.3"
miniserde = { version = "0.1", optional = true }
rkyv = { version = "0.7.39", features = [
  "validation",
  "uuid",
  "copy",
  "strict",
], optional = true }
bytecheck = { version = "0.7", features = [
  "uuid",
  "simdutf8",
], optional = true }
<<<<<<< HEAD
rustc-hash = "1"
serde-wasm-bindgen = "0.4"
=======
serde-wasm-bindgen = "0.5"
>>>>>>> 29fb1842
serde_json = "1"
base64 = "0.21"
thiserror = "1"
tokio = { version = "1", features = ["rt"], optional = true }
tracing = "0.1"
wasm-bindgen = "0.2"
wasm-bindgen-futures = "0.4"
web-sys = { version = "0.3", features = [
  "DocumentFragment",
  "Element",
  "HtmlTemplateElement",
  "NodeList",
  "Window",
] }
cfg-if = "1.0.0"

[dev-dependencies]
log = "0.4"
tokio-test = "0.4"
leptos = { path = "../leptos" }

[features]
default = []
csr = []
hydrate = []
ssr = ["dep:tokio"]
stable = []
serde = []
serde-lite = ["dep:serde-lite"]
miniserde = ["dep:miniserde"]
rkyv = ["dep:rkyv", "dep:bytecheck"]

[package.metadata.cargo-all-features]
denylist = ["stable"]
skip_feature_sets = [
  [
    "csr",
    "ssr",
  ],
  [
    "csr",
    "hydrate",
  ],
  [
    "ssr",
    "hydrate",
  ],
  [
    "serde",
    "serde-lite",
  ],
  [
    "serde-lite",
    "miniserde",
  ],
  [
    "serde",
    "miniserde",
  ],
  [
    "serde",
    "rkyv",
  ],
  [
    "miniserde",
    "rkyv",
  ],
  [
    "serde-lite",
    "rkyv",
  ],
]<|MERGE_RESOLUTION|>--- conflicted
+++ resolved
@@ -24,12 +24,8 @@
   "uuid",
   "simdutf8",
 ], optional = true }
-<<<<<<< HEAD
 rustc-hash = "1"
-serde-wasm-bindgen = "0.4"
-=======
 serde-wasm-bindgen = "0.5"
->>>>>>> 29fb1842
 serde_json = "1"
 base64 = "0.21"
 thiserror = "1"
