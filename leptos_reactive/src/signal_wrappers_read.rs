#![forbid(unsafe_code)]
use crate::{
<<<<<<< HEAD
    create_effect, on_cleanup, store_value, Memo, ReadSignal, RwSignal, Scope, SignalGet,
    SignalGetUntracked, SignalStream, SignalWith, SignalWithUntracked, StoredValue,
=======
    store_value, Memo, ReadSignal, RwSignal, Scope, StoredValue,
    UntrackedGettableSignal,
>>>>>>> 91f6d9a4
};

/// Helper trait for converting `Fn() -> T` closures into
/// [`Signal<T>`].
pub trait IntoSignal<T>: Sized {
    /// Consumes `self`, returning a [`Signal<T>`].
    fn derive_signal(self, cx: Scope) -> Signal<T>;
}

impl<F, T> IntoSignal<T> for F
where
    F: Fn() -> T + 'static,
{
    fn derive_signal(self, cx: Scope) -> Signal<T> {
        Signal::derive(cx, self)
    }
}

/// A wrapper for any kind of readable reactive signal: a [ReadSignal](crate::ReadSignal),
/// [Memo](crate::Memo), [RwSignal](crate::RwSignal), or derived signal closure.
///
/// This allows you to create APIs that take any kind of `Signal<T>` as an argument,
/// rather than adding a generic `F: Fn() -> T`. Values can be access with the same
/// function call, `with()`, and `get()` APIs as other signals.
///
/// ```rust
/// # use leptos_reactive::*;
/// # create_scope(create_runtime(), |cx| {
/// let (count, set_count) = create_signal(cx, 2);
/// let double_count = Signal::derive(cx, move || count() * 2);
/// let memoized_double_count = create_memo(cx, move |_| count() * 2);
///
/// // this function takes any kind of wrapped signal
/// fn above_3(arg: &Signal<i32>) -> bool {
///     // ✅ calling the signal clones and returns the value
///     //    it is a shorthand for arg.get()
///     arg() > 3
/// }
///
/// assert_eq!(above_3(&count.into()), false);
/// assert_eq!(above_3(&double_count), true);
/// assert_eq!(above_3(&memoized_double_count.into()), true);
/// # });
/// ```
#[derive(Debug, PartialEq, Eq)]
pub struct Signal<T>
where
    T: 'static,
{
    inner: SignalTypes<T>,
    #[cfg(debug_assertions)]
    defined_at: &'static std::panic::Location<'static>,
}

impl<T> Clone for Signal<T> {
    fn clone(&self) -> Self {
        Self {
            inner: self.inner,
            #[cfg(debug_assertions)]
            defined_at: self.defined_at,
        }
    }
}

impl<T> Copy for Signal<T> {}

/// Please note that using `Signal::with_untracked` still clones the inner value,
/// so there's no benefit to using it as opposed to calling
/// `Signal::get_untracked`.
impl<T: Clone> SignalGetUntracked<T> for Signal<T> {
    #[cfg_attr(
        debug_assertions,
        instrument(
            level = "trace",
            name = "Signal::get_untracked()",
            skip_all,
            fields(
                defined_at = %self.defined_at,
                ty = %std::any::type_name::<T>()
            )
        )
    )]
    fn get_untracked(&self) -> T {
        match &self.inner {
            SignalTypes::ReadSignal(s) => s.get_untracked(),
            SignalTypes::Memo(m) => m.get_untracked(),
            SignalTypes::DerivedSignal(cx, f) => cx.untrack(|| f.with_value(|f| f())),
        }
    }

    #[cfg_attr(
        debug_assertions,
        instrument(
            level = "trace",
            name = "Signal::try_get_untracked()",
            skip_all,
            fields(
                defined_at = %self.defined_at,
                ty = %std::any::type_name::<T>()
            )
        )
    )]
    fn try_get_untracked(&self) -> Option<T> {
        match &self.inner {
            SignalTypes::ReadSignal(s) => s.try_get_untracked(),
            SignalTypes::Memo(m) => m.try_get_untracked(),
            SignalTypes::DerivedSignal(cx, f) => cx.untrack(|| f.try_with_value(|f| f())),
        }
    }
}

impl<T> SignalWithUntracked<T> for Signal<T> {
    #[cfg_attr(
        debug_assertions,
        instrument(
            level = "trace",
            name = "Signal::with_untracked()",
            skip_all,
            fields(
                defined_at = %self.defined_at,
                ty = %std::any::type_name::<T>()
            )
        )
    )]
    fn with_untracked<O>(&self, f: impl FnOnce(&T) -> O) -> O {
        match &self.inner {
            SignalTypes::ReadSignal(s) => s.with_untracked(f),
            SignalTypes::Memo(s) => s.with_untracked(f),
            SignalTypes::DerivedSignal(cx, v_f) => {
                let mut o = None;

                cx.untrack(|| o = Some(f(&v_f.with_value(|v_f| v_f()))));

                o.unwrap()
            }
        }
    }

<<<<<<< HEAD
=======
impl<T> Signal<T>
where
    T: 'static,
{
    /// Wraps a derived signal, i.e., any computation that accesses one or more
    /// reactive signals.
    /// ```rust
    /// # use leptos_reactive::*;
    /// # create_scope(create_runtime(), |cx| {
    /// let (count, set_count) = create_signal(cx, 2);
    /// let double_count = Signal::derive(cx, move || count() * 2);
    ///
    /// // this function takes any kind of wrapped signal
    /// fn above_3(arg: &Signal<i32>) -> bool {
    ///     arg() > 3
    /// }
    ///
    /// assert_eq!(above_3(&count.into()), false);
    /// assert_eq!(above_3(&double_count), true);
    /// # });
    /// ```
    #[track_caller]
>>>>>>> 91f6d9a4
    #[cfg_attr(
        debug_assertions,
        instrument(
            level = "trace",
            name = "Signal::try_with_untracked()",
            skip_all,
            fields(
                defined_at = %self.defined_at,
                ty = %std::any::type_name::<T>()
            )
        )
    )]
<<<<<<< HEAD
    fn try_with_untracked<O>(&self, f: impl FnOnce(&T) -> O) -> Option<O> {
        match self.inner {
            SignalTypes::ReadSignal(r) => r.try_with_untracked(f),
            SignalTypes::Memo(m) => m.try_with_untracked(f),
            SignalTypes::DerivedSignal(_, s) => s.try_with_value(|t| f(&t())),
=======
    pub fn derive(cx: Scope, derived_signal: impl Fn() -> T + 'static) -> Self {
        let span = ::tracing::Span::current();

        let derived_signal = move || {
            let _guard = span.enter();
            derived_signal()
        };

        Self {
            inner: SignalTypes::DerivedSignal(
                cx,
                store_value(cx, Box::new(derived_signal)),
            ),
            #[cfg(debug_assertions)]
            defined_at: std::panic::Location::caller(),
>>>>>>> 91f6d9a4
        }
    }
}

/// # Examples
///
/// ```
/// # use leptos_reactive::*;
/// # create_scope(create_runtime(), |cx| {
/// let (name, set_name) = create_signal(cx, "Alice".to_string());
/// let name_upper = Signal::derive(cx, move || name.with(|n| n.to_uppercase()));
/// let memoized_lower = create_memo(cx, move |_| name.with(|n| n.to_lowercase()));
///
/// // this function takes any kind of wrapped signal
/// fn current_len_inefficient(arg: Signal<String>) -> usize {
///  // ❌ unnecessarily clones the string
///   arg().len()
/// }
///
/// fn current_len(arg: &Signal<String>) -> usize {
///  // ✅ gets the length without cloning the `String`
///   arg.with(|value| value.len())
/// }
///
/// assert_eq!(current_len(&name.into()), 5);
/// assert_eq!(current_len(&name_upper), 5);
/// assert_eq!(current_len(&memoized_lower.into()), 5);
///
/// assert_eq!(name(), "Alice");
/// assert_eq!(name_upper(), "ALICE");
/// assert_eq!(memoized_lower(), "alice");
/// });
/// ```
impl<T> SignalWith<T> for Signal<T> {
    #[cfg_attr(
        debug_assertions,
        instrument(
            level = "trace",
            name = "Signal::with()",
            skip_all,
            fields(
                defined_at = %self.defined_at,
                ty = %std::any::type_name::<T>()
            )
        )
    )]
    fn with<U>(&self, f: impl FnOnce(&T) -> U) -> U {
        match &self.inner {
            SignalTypes::ReadSignal(s) => s.with(f),
            SignalTypes::Memo(s) => s.with(f),
            SignalTypes::DerivedSignal(_, s) => f(&s.with_value(|s| s())),
        }
    }

    #[cfg_attr(
        debug_assertions,
        instrument(
            level = "trace",
            name = "Signal::try_with()",
            skip_all,
            fields(
                defined_at = %self.defined_at,
                ty = %std::any::type_name::<T>()
            )
        )
    )]
    fn try_with<O>(&self, f: impl FnOnce(&T) -> O) -> Option<O> {
        match self.inner {
            SignalTypes::ReadSignal(r) => r.try_with(f).ok(),

            SignalTypes::Memo(m) => m.try_with(f),
            SignalTypes::DerivedSignal(_, s) => s.try_with_value(|t| f(&t())),
        }
    }
}

/// # Examples
///
/// ```
/// # use leptos_reactive::*;
/// # create_scope(create_runtime(), |cx| {
/// let (count, set_count) = create_signal(cx, 2);
/// let double_count = Signal::derive(cx, move || count() * 2);
/// let memoized_double_count = create_memo(cx, move |_| count() * 2);
///
/// // this function takes any kind of wrapped signal
/// fn above_3(arg: &Signal<i32>) -> bool {
///   arg.get() > 3
/// }
///
/// assert_eq!(above_3(&count.into()), false);
/// assert_eq!(above_3(&double_count), true);
/// assert_eq!(above_3(&memoized_double_count.into()), true);
/// # });
/// ```
impl<T: Clone> SignalGet<T> for Signal<T> {
    fn get(&self) -> T {
        match self.inner {
            SignalTypes::ReadSignal(r) => r.get(),
            SignalTypes::Memo(m) => m.get(),
            SignalTypes::DerivedSignal(_, s) => s.with_value(|t| t()),
        }
    }

    fn try_get(&self) -> Option<T> {
        match self.inner {
            SignalTypes::ReadSignal(r) => r.try_get(),
            SignalTypes::Memo(m) => m.try_get(),
            SignalTypes::DerivedSignal(_, s) => s.try_with_value(|t| t()),
        }
    }
}

impl<T: Clone> SignalStream<T> for Signal<T> {
    fn to_stream(&self, cx: Scope) -> std::pin::Pin<Box<dyn futures::Stream<Item = T>>> {
        match self.inner {
            SignalTypes::ReadSignal(r) => r.to_stream(cx),
            SignalTypes::Memo(m) => m.to_stream(cx),
            SignalTypes::DerivedSignal(_, s) => {
                let (tx, rx) = futures::channel::mpsc::unbounded();

                let close_channel = tx.clone();

                on_cleanup(cx, move || close_channel.close_channel());

                create_effect(cx, move |_| {
                    let _ = s.try_with_value(|t| tx.unbounded_send(t()));
                });

                Box::pin(rx)
            }
        }
    }
}

impl<T> Signal<T>
where
    T: 'static,
{
    /// Wraps a derived signal, i.e., any computation that accesses one or more
    /// reactive signals.
    /// ```rust
    /// # use leptos_reactive::*;
    /// # create_scope(create_runtime(), |cx| {
    /// let (count, set_count) = create_signal(cx, 2);
    /// let double_count = Signal::derive(cx, move || count() * 2);
    ///
    /// // this function takes any kind of wrapped signal
    /// fn above_3(arg: &Signal<i32>) -> bool {
<<<<<<< HEAD
    ///   arg() > 3
=======
    ///     arg.get() > 3
>>>>>>> 91f6d9a4
    /// }
    ///
    /// assert_eq!(above_3(&count.into()), false);
    /// assert_eq!(above_3(&double_count), true);
    /// # });
    /// ```
    #[track_caller]
    #[cfg_attr(
        debug_assertions,
        instrument(
            level = "trace",
            skip_all,
            fields(
                cx = ?cx.id
            )
        )
    )]
    pub fn derive(cx: Scope, derived_signal: impl Fn() -> T + 'static) -> Self {
        let span = ::tracing::Span::current();

        let derived_signal = move || {
            let _guard = span.enter();
            derived_signal()
        };

        Self {
            inner: SignalTypes::DerivedSignal(cx, store_value(cx, Box::new(derived_signal))),
            #[cfg(debug_assertions)]
            defined_at: std::panic::Location::caller(),
        }
    }

    /// Creates a signal that yields the default value of `T` when
    /// you call `.get()` or `signal()`.
    pub fn default(cx: Scope) -> Self
    where
        T: Default,
    {
        Self::derive(cx, || Default::default())
    }
}

impl<T> From<ReadSignal<T>> for Signal<T> {
    #[track_caller]
    fn from(value: ReadSignal<T>) -> Self {
        Self {
            inner: SignalTypes::ReadSignal(value),
            #[cfg(debug_assertions)]
            defined_at: std::panic::Location::caller(),
        }
    }
}

impl<T> From<RwSignal<T>> for Signal<T> {
    #[track_caller]
    fn from(value: RwSignal<T>) -> Self {
        Self {
            inner: SignalTypes::ReadSignal(value.read_only()),
            #[cfg(debug_assertions)]
            defined_at: std::panic::Location::caller(),
        }
    }
}

impl<T> From<Memo<T>> for Signal<T> {
    #[track_caller]
    fn from(value: Memo<T>) -> Self {
        Self {
            inner: SignalTypes::Memo(value),
            #[cfg(debug_assertions)]
            defined_at: std::panic::Location::caller(),
        }
    }
}

enum SignalTypes<T>
where
    T: 'static,
{
    ReadSignal(ReadSignal<T>),
    Memo(Memo<T>),
    DerivedSignal(Scope, StoredValue<Box<dyn Fn() -> T>>),
}

impl<T> Clone for SignalTypes<T> {
    fn clone(&self) -> Self {
        match self {
            Self::ReadSignal(arg0) => Self::ReadSignal(*arg0),
            Self::Memo(arg0) => Self::Memo(*arg0),
            Self::DerivedSignal(arg0, arg1) => {
                Self::DerivedSignal(*arg0, *arg1)
            }
        }
    }
}

impl<T> Copy for SignalTypes<T> {}

impl<T> std::fmt::Debug for SignalTypes<T>
where
    T: std::fmt::Debug,
{
    fn fmt(&self, f: &mut std::fmt::Formatter<'_>) -> std::fmt::Result {
        match self {
            Self::ReadSignal(arg0) => {
                f.debug_tuple("ReadSignal").field(arg0).finish()
            }
            Self::Memo(arg0) => f.debug_tuple("Memo").field(arg0).finish(),
            Self::DerivedSignal(_, _) => {
                f.debug_tuple("DerivedSignal").finish()
            }
        }
    }
}

impl<T> PartialEq for SignalTypes<T>
where
    T: PartialEq,
{
    fn eq(&self, other: &Self) -> bool {
        match (self, other) {
            (Self::ReadSignal(l0), Self::ReadSignal(r0)) => l0 == r0,
            (Self::Memo(l0), Self::Memo(r0)) => l0 == r0,
            (Self::DerivedSignal(_, l0), Self::DerivedSignal(_, r0)) => {
                std::ptr::eq(l0, r0)
            }
            _ => false,
        }
    }
}

impl<T> Eq for SignalTypes<T> where T: PartialEq {}

/// A wrapper for a value that is *either* `T` or [`Signal<T>`](crate::Signal).
///
/// This allows you to create APIs that take either a reactive or a non-reactive value
/// of the same type. This is especially useful for component properties.
///
/// ```rust
/// # use leptos_reactive::*;
/// # create_scope(create_runtime(), |cx| {
/// let (count, set_count) = create_signal(cx, 2);
/// let double_count = MaybeSignal::derive(cx, move || count() * 2);
/// let memoized_double_count = create_memo(cx, move |_| count() * 2);
/// let static_value = 5;
///
/// // this function takes either a reactive or non-reactive value
/// fn above_3(arg: &MaybeSignal<i32>) -> bool {
///     // ✅ calling the signal clones and returns the value
///     //    it is a shorthand for arg.get()
///     arg() > 3
/// }
///
/// assert_eq!(above_3(&static_value.into()), true);
/// assert_eq!(above_3(&count.into()), false);
/// assert_eq!(above_3(&double_count), true);
/// assert_eq!(above_3(&memoized_double_count.into()), true);
/// # });
/// ```
#[derive(Debug, PartialEq, Eq)]
pub enum MaybeSignal<T>
where
    T: 'static,
{
    /// An unchanging value of type `T`.
    Static(T),
    /// A reactive signal that contains a value of type `T`.
    Dynamic(Signal<T>),
}

impl<T: Default> Default for MaybeSignal<T> {
    fn default() -> Self {
        Self::Static(Default::default())
    }
}

/// # Examples
///
/// ```
/// # use leptos_reactive::*;
/// # create_scope(create_runtime(), |cx| {
/// let (count, set_count) = create_signal(cx, 2);
/// let double_count = MaybeSignal::derive(cx, move || count() * 2);
/// let memoized_double_count = create_memo(cx, move |_| count() * 2);
/// let static_value: MaybeSignal<i32> = 5.into();
///
/// // this function takes any kind of wrapped signal
/// fn above_3(arg: &MaybeSignal<i32>) -> bool {
///   arg.get() > 3
/// }
///
/// assert_eq!(above_3(&count.into()), false);
/// assert_eq!(above_3(&double_count), true);
/// assert_eq!(above_3(&memoized_double_count.into()), true);
/// assert_eq!(above_3(&static_value.into()), true);
/// # });
/// ```
impl<T: Clone> SignalGet<T> for MaybeSignal<T> {
    fn get(&self) -> T {
        match self {
            Self::Static(t) => t.clone(),
            Self::Dynamic(s) => s.get(),
        }
    }

    fn try_get(&self) -> Option<T> {
        match self {
            Self::Static(t) => Some(t.clone()),
            Self::Dynamic(s) => s.try_get(),
        }
    }
}

<<<<<<< HEAD
/// # Examples
///
/// ```
/// # use leptos_reactive::*;
/// # create_scope(create_runtime(), |cx| {
/// let (name, set_name) = create_signal(cx, "Alice".to_string());
/// let name_upper = MaybeSignal::derive(cx, move || name.with(|n| n.to_uppercase()));
/// let memoized_lower = create_memo(cx, move |_| name.with(|n| n.to_lowercase()));
/// let static_value: MaybeSignal<String> = "Bob".to_string().into();
///
/// // this function takes any kind of wrapped signal
/// fn current_len_inefficient(arg: &MaybeSignal<String>) -> usize {
///  // ❌ unnecessarily clones the string
///   arg().len()
/// }
///
/// fn current_len(arg: &MaybeSignal<String>) -> usize {
///  // ✅ gets the length without cloning the `String`
///   arg.with(|value| value.len())
/// }
///
/// assert_eq!(current_len(&name.into()), 5);
/// assert_eq!(current_len(&name_upper), 5);
/// assert_eq!(current_len(&memoized_lower.into()), 5);
/// assert_eq!(current_len(&static_value), 3);
///
/// assert_eq!(name(), "Alice");
/// assert_eq!(name_upper(), "ALICE");
/// assert_eq!(memoized_lower(), "alice");
/// assert_eq!(static_value(), "Bob");
/// });
/// ```
impl<T> SignalWith<T> for MaybeSignal<T> {
=======
impl<T> MaybeSignal<T>
where
    T: 'static,
{
    /// Wraps a derived signal, i.e., any computation that accesses one or more
    /// reactive signals.
    /// ```rust
    /// # use leptos_reactive::*;
    /// # create_scope(create_runtime(), |cx| {
    /// let (count, set_count) = create_signal(cx, 2);
    /// let double_count = Signal::derive(cx, move || count() * 2);
    ///
    /// // this function takes any kind of wrapped signal
    /// fn above_3(arg: &Signal<i32>) -> bool {
    ///     arg() > 3
    /// }
    ///
    /// assert_eq!(above_3(&count.into()), false);
    /// assert_eq!(above_3(&double_count), true);
    /// # });
    /// ```
>>>>>>> 91f6d9a4
    #[cfg_attr(
        debug_assertions,
        instrument(
            level = "trace",
            name = "MaybeSignal::with()",
            skip_all,
            fields(ty = %std::any::type_name::<T>())
        )
    )]
    fn with<O>(&self, f: impl FnOnce(&T) -> O) -> O {
        match self {
            Self::Static(t) => f(t),
            Self::Dynamic(s) => s.with(f),
        }
    }

    #[cfg_attr(
        debug_assertions,
        instrument(
            level = "trace",
            name = "MaybeSignal::try_with()",
            skip_all,
            fields(ty = %std::any::type_name::<T>())
        )
    )]
    fn try_with<O>(&self, f: impl FnOnce(&T) -> O) -> Option<O> {
        match self {
            Self::Static(t) => Some(f(t)),
            Self::Dynamic(s) => s.try_with(f),
        }
    }
}

impl<T> SignalWithUntracked<T> for MaybeSignal<T> {
    fn with_untracked<O>(&self, f: impl FnOnce(&T) -> O) -> O {
        match self {
            Self::Static(t) => f(t),
            Self::Dynamic(s) => s.with_untracked(f),
        }
    }

    fn try_with_untracked<O>(&self, f: impl FnOnce(&T) -> O) -> Option<O> {
        match self {
            Self::Static(t) => Some(f(t)),
            Self::Dynamic(s) => s.try_with_untracked(f),
        }
    }
}

impl<T: Clone> SignalGetUntracked<T> for MaybeSignal<T> {
    fn get_untracked(&self) -> T {
        match self {
            Self::Static(t) => t.clone(),
            Self::Dynamic(s) => s.get_untracked(),
        }
    }

    fn try_get_untracked(&self) -> Option<T> {
        match self {
            Self::Static(t) => Some(t.clone()),
            Self::Dynamic(s) => s.try_get_untracked(),
        }
    }
}

impl<T: Clone> SignalStream<T> for MaybeSignal<T> {
    fn to_stream(&self, cx: Scope) -> std::pin::Pin<Box<dyn futures::Stream<Item = T>>> {
        match self {
            Self::Static(t) => {
                let t = t.clone();

                let stream = futures::stream::once(async move { t });

                Box::pin(stream)
            }
            Self::Dynamic(s) => s.to_stream(cx),
        }
    }
}

impl<T> MaybeSignal<T>
where
    T: 'static,
{
    /// Wraps a derived signal, i.e., any computation that accesses one or more
    /// reactive signals.
    /// ```rust
    /// # use leptos_reactive::*;
    /// # create_scope(create_runtime(), |cx| {
    /// let (count, set_count) = create_signal(cx, 2);
    /// let double_count = Signal::derive(cx, move || count() * 2);
    ///
    /// // this function takes any kind of wrapped signal
<<<<<<< HEAD
    /// fn above_3(arg: &Signal<i32>) -> bool {
    ///   arg() > 3
=======
    /// fn above_3(arg: &MaybeSignal<i32>) -> bool {
    ///     arg.get() > 3
>>>>>>> 91f6d9a4
    /// }
    ///
    /// assert_eq!(above_3(&count.into()), false);
    /// assert_eq!(above_3(&double_count), true);
    /// # });
    /// ```
    #[cfg_attr(
        debug_assertions,
        instrument(
            level = "trace",
            name = "MaybeSignal::derive()",
            skip_all,
            fields(
                cx = ?cx.id,
                ty = %std::any::type_name::<T>()
            )
        )
    )]
    pub fn derive(cx: Scope, derived_signal: impl Fn() -> T + 'static) -> Self {
        Self::Dynamic(Signal::derive(cx, derived_signal))
    }
}

impl<T> From<T> for MaybeSignal<T> {
    fn from(value: T) -> Self {
        Self::Static(value)
    }
}

impl<T> From<ReadSignal<T>> for MaybeSignal<T> {
    fn from(value: ReadSignal<T>) -> Self {
        Self::Dynamic(value.into())
    }
}

impl<T> From<RwSignal<T>> for MaybeSignal<T> {
    fn from(value: RwSignal<T>) -> Self {
        Self::Dynamic(value.into())
    }
}

impl<T> From<Memo<T>> for MaybeSignal<T> {
    fn from(value: Memo<T>) -> Self {
        Self::Dynamic(value.into())
    }
}

impl<T> From<Signal<T>> for MaybeSignal<T> {
    fn from(value: Signal<T>) -> Self {
        Self::Dynamic(value)
    }
}

impl From<&str> for MaybeSignal<String> {
    fn from(value: &str) -> Self {
        Self::Static(value.to_string())
    }
}

impl_get_fn_traits![Signal, MaybeSignal];<|MERGE_RESOLUTION|>--- conflicted
+++ resolved
@@ -1,12 +1,7 @@
 #![forbid(unsafe_code)]
 use crate::{
-<<<<<<< HEAD
     create_effect, on_cleanup, store_value, Memo, ReadSignal, RwSignal, Scope, SignalGet,
     SignalGetUntracked, SignalStream, SignalWith, SignalWithUntracked, StoredValue,
-=======
-    store_value, Memo, ReadSignal, RwSignal, Scope, StoredValue,
-    UntrackedGettableSignal,
->>>>>>> 91f6d9a4
 };
 
 /// Helper trait for converting `Fn() -> T` closures into
@@ -145,8 +140,158 @@
         }
     }
 
-<<<<<<< HEAD
-=======
+    #[cfg_attr(
+        debug_assertions,
+        instrument(
+            level = "trace",
+            name = "Signal::try_with_untracked()",
+            skip_all,
+            fields(
+                defined_at = %self.defined_at,
+                ty = %std::any::type_name::<T>()
+            )
+        )
+    )]
+    fn try_with_untracked<O>(&self, f: impl FnOnce(&T) -> O) -> Option<O> {
+        match self.inner {
+            SignalTypes::ReadSignal(r) => r.try_with_untracked(f),
+            SignalTypes::Memo(m) => m.try_with_untracked(f),
+            SignalTypes::DerivedSignal(_, s) => s.try_with_value(|t| f(&t())),
+        }
+    }
+}
+
+/// # Examples
+///
+/// ```
+/// # use leptos_reactive::*;
+/// # create_scope(create_runtime(), |cx| {
+/// let (name, set_name) = create_signal(cx, "Alice".to_string());
+/// let name_upper = Signal::derive(cx, move || name.with(|n| n.to_uppercase()));
+/// let memoized_lower = create_memo(cx, move |_| name.with(|n| n.to_lowercase()));
+///
+/// // this function takes any kind of wrapped signal
+/// fn current_len_inefficient(arg: Signal<String>) -> usize {
+///  // ❌ unnecessarily clones the string
+///   arg().len()
+/// }
+///
+/// fn current_len(arg: &Signal<String>) -> usize {
+///  // ✅ gets the length without cloning the `String`
+///   arg.with(|value| value.len())
+/// }
+///
+/// assert_eq!(current_len(&name.into()), 5);
+/// assert_eq!(current_len(&name_upper), 5);
+/// assert_eq!(current_len(&memoized_lower.into()), 5);
+///
+/// assert_eq!(name(), "Alice");
+/// assert_eq!(name_upper(), "ALICE");
+/// assert_eq!(memoized_lower(), "alice");
+/// });
+/// ```
+impl<T> SignalWith<T> for Signal<T> {
+    #[cfg_attr(
+        debug_assertions,
+        instrument(
+            level = "trace",
+            name = "Signal::with()",
+            skip_all,
+            fields(
+                defined_at = %self.defined_at,
+                ty = %std::any::type_name::<T>()
+            )
+        )
+    )]
+    fn with<U>(&self, f: impl FnOnce(&T) -> U) -> U {
+        match &self.inner {
+            SignalTypes::ReadSignal(s) => s.with(f),
+            SignalTypes::Memo(s) => s.with(f),
+            SignalTypes::DerivedSignal(_, s) => f(&s.with_value(|s| s())),
+        }
+    }
+
+    #[cfg_attr(
+        debug_assertions,
+        instrument(
+            level = "trace",
+            name = "Signal::try_with()",
+            skip_all,
+            fields(
+                defined_at = %self.defined_at,
+                ty = %std::any::type_name::<T>()
+            )
+        )
+    )]
+    fn try_with<O>(&self, f: impl FnOnce(&T) -> O) -> Option<O> {
+        match self.inner {
+            SignalTypes::ReadSignal(r) => r.try_with(f).ok(),
+
+            SignalTypes::Memo(m) => m.try_with(f),
+            SignalTypes::DerivedSignal(_, s) => s.try_with_value(|t| f(&t())),
+        }
+    }
+}
+
+/// # Examples
+///
+/// ```
+/// # use leptos_reactive::*;
+/// # create_scope(create_runtime(), |cx| {
+/// let (count, set_count) = create_signal(cx, 2);
+/// let double_count = Signal::derive(cx, move || count() * 2);
+/// let memoized_double_count = create_memo(cx, move |_| count() * 2);
+///
+/// // this function takes any kind of wrapped signal
+/// fn above_3(arg: &Signal<i32>) -> bool {
+///   arg.get() > 3
+/// }
+///
+/// assert_eq!(above_3(&count.into()), false);
+/// assert_eq!(above_3(&double_count), true);
+/// assert_eq!(above_3(&memoized_double_count.into()), true);
+/// # });
+/// ```
+impl<T: Clone> SignalGet<T> for Signal<T> {
+    fn get(&self) -> T {
+        match self.inner {
+            SignalTypes::ReadSignal(r) => r.get(),
+            SignalTypes::Memo(m) => m.get(),
+            SignalTypes::DerivedSignal(_, s) => s.with_value(|t| t()),
+        }
+    }
+
+    fn try_get(&self) -> Option<T> {
+        match self.inner {
+            SignalTypes::ReadSignal(r) => r.try_get(),
+            SignalTypes::Memo(m) => m.try_get(),
+            SignalTypes::DerivedSignal(_, s) => s.try_with_value(|t| t()),
+        }
+    }
+}
+
+impl<T: Clone> SignalStream<T> for Signal<T> {
+    fn to_stream(&self, cx: Scope) -> std::pin::Pin<Box<dyn futures::Stream<Item = T>>> {
+        match self.inner {
+            SignalTypes::ReadSignal(r) => r.to_stream(cx),
+            SignalTypes::Memo(m) => m.to_stream(cx),
+            SignalTypes::DerivedSignal(_, s) => {
+                let (tx, rx) = futures::channel::mpsc::unbounded();
+
+                let close_channel = tx.clone();
+
+                on_cleanup(cx, move || close_channel.close_channel());
+
+                create_effect(cx, move |_| {
+                    let _ = s.try_with_value(|t| tx.unbounded_send(t()));
+                });
+
+                Box::pin(rx)
+            }
+        }
+    }
+}
+
 impl<T> Signal<T>
 where
     T: 'static,
@@ -161,204 +306,7 @@
     ///
     /// // this function takes any kind of wrapped signal
     /// fn above_3(arg: &Signal<i32>) -> bool {
-    ///     arg() > 3
-    /// }
-    ///
-    /// assert_eq!(above_3(&count.into()), false);
-    /// assert_eq!(above_3(&double_count), true);
-    /// # });
-    /// ```
-    #[track_caller]
->>>>>>> 91f6d9a4
-    #[cfg_attr(
-        debug_assertions,
-        instrument(
-            level = "trace",
-            name = "Signal::try_with_untracked()",
-            skip_all,
-            fields(
-                defined_at = %self.defined_at,
-                ty = %std::any::type_name::<T>()
-            )
-        )
-    )]
-<<<<<<< HEAD
-    fn try_with_untracked<O>(&self, f: impl FnOnce(&T) -> O) -> Option<O> {
-        match self.inner {
-            SignalTypes::ReadSignal(r) => r.try_with_untracked(f),
-            SignalTypes::Memo(m) => m.try_with_untracked(f),
-            SignalTypes::DerivedSignal(_, s) => s.try_with_value(|t| f(&t())),
-=======
-    pub fn derive(cx: Scope, derived_signal: impl Fn() -> T + 'static) -> Self {
-        let span = ::tracing::Span::current();
-
-        let derived_signal = move || {
-            let _guard = span.enter();
-            derived_signal()
-        };
-
-        Self {
-            inner: SignalTypes::DerivedSignal(
-                cx,
-                store_value(cx, Box::new(derived_signal)),
-            ),
-            #[cfg(debug_assertions)]
-            defined_at: std::panic::Location::caller(),
->>>>>>> 91f6d9a4
-        }
-    }
-}
-
-/// # Examples
-///
-/// ```
-/// # use leptos_reactive::*;
-/// # create_scope(create_runtime(), |cx| {
-/// let (name, set_name) = create_signal(cx, "Alice".to_string());
-/// let name_upper = Signal::derive(cx, move || name.with(|n| n.to_uppercase()));
-/// let memoized_lower = create_memo(cx, move |_| name.with(|n| n.to_lowercase()));
-///
-/// // this function takes any kind of wrapped signal
-/// fn current_len_inefficient(arg: Signal<String>) -> usize {
-///  // ❌ unnecessarily clones the string
-///   arg().len()
-/// }
-///
-/// fn current_len(arg: &Signal<String>) -> usize {
-///  // ✅ gets the length without cloning the `String`
-///   arg.with(|value| value.len())
-/// }
-///
-/// assert_eq!(current_len(&name.into()), 5);
-/// assert_eq!(current_len(&name_upper), 5);
-/// assert_eq!(current_len(&memoized_lower.into()), 5);
-///
-/// assert_eq!(name(), "Alice");
-/// assert_eq!(name_upper(), "ALICE");
-/// assert_eq!(memoized_lower(), "alice");
-/// });
-/// ```
-impl<T> SignalWith<T> for Signal<T> {
-    #[cfg_attr(
-        debug_assertions,
-        instrument(
-            level = "trace",
-            name = "Signal::with()",
-            skip_all,
-            fields(
-                defined_at = %self.defined_at,
-                ty = %std::any::type_name::<T>()
-            )
-        )
-    )]
-    fn with<U>(&self, f: impl FnOnce(&T) -> U) -> U {
-        match &self.inner {
-            SignalTypes::ReadSignal(s) => s.with(f),
-            SignalTypes::Memo(s) => s.with(f),
-            SignalTypes::DerivedSignal(_, s) => f(&s.with_value(|s| s())),
-        }
-    }
-
-    #[cfg_attr(
-        debug_assertions,
-        instrument(
-            level = "trace",
-            name = "Signal::try_with()",
-            skip_all,
-            fields(
-                defined_at = %self.defined_at,
-                ty = %std::any::type_name::<T>()
-            )
-        )
-    )]
-    fn try_with<O>(&self, f: impl FnOnce(&T) -> O) -> Option<O> {
-        match self.inner {
-            SignalTypes::ReadSignal(r) => r.try_with(f).ok(),
-
-            SignalTypes::Memo(m) => m.try_with(f),
-            SignalTypes::DerivedSignal(_, s) => s.try_with_value(|t| f(&t())),
-        }
-    }
-}
-
-/// # Examples
-///
-/// ```
-/// # use leptos_reactive::*;
-/// # create_scope(create_runtime(), |cx| {
-/// let (count, set_count) = create_signal(cx, 2);
-/// let double_count = Signal::derive(cx, move || count() * 2);
-/// let memoized_double_count = create_memo(cx, move |_| count() * 2);
-///
-/// // this function takes any kind of wrapped signal
-/// fn above_3(arg: &Signal<i32>) -> bool {
-///   arg.get() > 3
-/// }
-///
-/// assert_eq!(above_3(&count.into()), false);
-/// assert_eq!(above_3(&double_count), true);
-/// assert_eq!(above_3(&memoized_double_count.into()), true);
-/// # });
-/// ```
-impl<T: Clone> SignalGet<T> for Signal<T> {
-    fn get(&self) -> T {
-        match self.inner {
-            SignalTypes::ReadSignal(r) => r.get(),
-            SignalTypes::Memo(m) => m.get(),
-            SignalTypes::DerivedSignal(_, s) => s.with_value(|t| t()),
-        }
-    }
-
-    fn try_get(&self) -> Option<T> {
-        match self.inner {
-            SignalTypes::ReadSignal(r) => r.try_get(),
-            SignalTypes::Memo(m) => m.try_get(),
-            SignalTypes::DerivedSignal(_, s) => s.try_with_value(|t| t()),
-        }
-    }
-}
-
-impl<T: Clone> SignalStream<T> for Signal<T> {
-    fn to_stream(&self, cx: Scope) -> std::pin::Pin<Box<dyn futures::Stream<Item = T>>> {
-        match self.inner {
-            SignalTypes::ReadSignal(r) => r.to_stream(cx),
-            SignalTypes::Memo(m) => m.to_stream(cx),
-            SignalTypes::DerivedSignal(_, s) => {
-                let (tx, rx) = futures::channel::mpsc::unbounded();
-
-                let close_channel = tx.clone();
-
-                on_cleanup(cx, move || close_channel.close_channel());
-
-                create_effect(cx, move |_| {
-                    let _ = s.try_with_value(|t| tx.unbounded_send(t()));
-                });
-
-                Box::pin(rx)
-            }
-        }
-    }
-}
-
-impl<T> Signal<T>
-where
-    T: 'static,
-{
-    /// Wraps a derived signal, i.e., any computation that accesses one or more
-    /// reactive signals.
-    /// ```rust
-    /// # use leptos_reactive::*;
-    /// # create_scope(create_runtime(), |cx| {
-    /// let (count, set_count) = create_signal(cx, 2);
-    /// let double_count = Signal::derive(cx, move || count() * 2);
-    ///
-    /// // this function takes any kind of wrapped signal
-    /// fn above_3(arg: &Signal<i32>) -> bool {
-<<<<<<< HEAD
-    ///   arg() > 3
-=======
     ///     arg.get() > 3
->>>>>>> 91f6d9a4
     /// }
     ///
     /// assert_eq!(above_3(&count.into()), false);
@@ -572,7 +520,6 @@
     }
 }
 
-<<<<<<< HEAD
 /// # Examples
 ///
 /// ```
@@ -606,7 +553,86 @@
 /// });
 /// ```
 impl<T> SignalWith<T> for MaybeSignal<T> {
-=======
+    #[cfg_attr(
+        debug_assertions,
+        instrument(
+            level = "trace",
+            name = "MaybeSignal::with()",
+            skip_all,
+            fields(ty = %std::any::type_name::<T>())
+        )
+    )]
+    fn with<O>(&self, f: impl FnOnce(&T) -> O) -> O {
+        match self {
+            Self::Static(t) => f(t),
+            Self::Dynamic(s) => s.with(f),
+        }
+    }
+
+    #[cfg_attr(
+        debug_assertions,
+        instrument(
+            level = "trace",
+            name = "MaybeSignal::try_with()",
+            skip_all,
+            fields(ty = %std::any::type_name::<T>())
+        )
+    )]
+    fn try_with<O>(&self, f: impl FnOnce(&T) -> O) -> Option<O> {
+        match self {
+            Self::Static(t) => Some(f(t)),
+            Self::Dynamic(s) => s.try_with(f),
+        }
+    }
+}
+
+impl<T> SignalWithUntracked<T> for MaybeSignal<T> {
+    fn with_untracked<O>(&self, f: impl FnOnce(&T) -> O) -> O {
+        match self {
+            Self::Static(t) => f(t),
+            Self::Dynamic(s) => s.with_untracked(f),
+        }
+    }
+
+    fn try_with_untracked<O>(&self, f: impl FnOnce(&T) -> O) -> Option<O> {
+        match self {
+            Self::Static(t) => Some(f(t)),
+            Self::Dynamic(s) => s.try_with_untracked(f),
+        }
+    }
+}
+
+impl<T: Clone> SignalGetUntracked<T> for MaybeSignal<T> {
+    fn get_untracked(&self) -> T {
+        match self {
+            Self::Static(t) => t.clone(),
+            Self::Dynamic(s) => s.get_untracked(),
+        }
+    }
+
+    fn try_get_untracked(&self) -> Option<T> {
+        match self {
+            Self::Static(t) => Some(t.clone()),
+            Self::Dynamic(s) => s.try_get_untracked(),
+        }
+    }
+}
+
+impl<T: Clone> SignalStream<T> for MaybeSignal<T> {
+    fn to_stream(&self, cx: Scope) -> std::pin::Pin<Box<dyn futures::Stream<Item = T>>> {
+        match self {
+            Self::Static(t) => {
+                let t = t.clone();
+
+                let stream = futures::stream::once(async move { t });
+
+                Box::pin(stream)
+            }
+            Self::Dynamic(s) => s.to_stream(cx),
+        }
+    }
+}
+
 impl<T> MaybeSignal<T>
 where
     T: 'static,
@@ -620,121 +646,14 @@
     /// let double_count = Signal::derive(cx, move || count() * 2);
     ///
     /// // this function takes any kind of wrapped signal
-    /// fn above_3(arg: &Signal<i32>) -> bool {
-    ///     arg() > 3
+    /// fn above_3(arg: &MaybeSignal<i32>) -> bool {
+    ///     arg.get() > 3
     /// }
     ///
     /// assert_eq!(above_3(&count.into()), false);
     /// assert_eq!(above_3(&double_count), true);
     /// # });
     /// ```
->>>>>>> 91f6d9a4
-    #[cfg_attr(
-        debug_assertions,
-        instrument(
-            level = "trace",
-            name = "MaybeSignal::with()",
-            skip_all,
-            fields(ty = %std::any::type_name::<T>())
-        )
-    )]
-    fn with<O>(&self, f: impl FnOnce(&T) -> O) -> O {
-        match self {
-            Self::Static(t) => f(t),
-            Self::Dynamic(s) => s.with(f),
-        }
-    }
-
-    #[cfg_attr(
-        debug_assertions,
-        instrument(
-            level = "trace",
-            name = "MaybeSignal::try_with()",
-            skip_all,
-            fields(ty = %std::any::type_name::<T>())
-        )
-    )]
-    fn try_with<O>(&self, f: impl FnOnce(&T) -> O) -> Option<O> {
-        match self {
-            Self::Static(t) => Some(f(t)),
-            Self::Dynamic(s) => s.try_with(f),
-        }
-    }
-}
-
-impl<T> SignalWithUntracked<T> for MaybeSignal<T> {
-    fn with_untracked<O>(&self, f: impl FnOnce(&T) -> O) -> O {
-        match self {
-            Self::Static(t) => f(t),
-            Self::Dynamic(s) => s.with_untracked(f),
-        }
-    }
-
-    fn try_with_untracked<O>(&self, f: impl FnOnce(&T) -> O) -> Option<O> {
-        match self {
-            Self::Static(t) => Some(f(t)),
-            Self::Dynamic(s) => s.try_with_untracked(f),
-        }
-    }
-}
-
-impl<T: Clone> SignalGetUntracked<T> for MaybeSignal<T> {
-    fn get_untracked(&self) -> T {
-        match self {
-            Self::Static(t) => t.clone(),
-            Self::Dynamic(s) => s.get_untracked(),
-        }
-    }
-
-    fn try_get_untracked(&self) -> Option<T> {
-        match self {
-            Self::Static(t) => Some(t.clone()),
-            Self::Dynamic(s) => s.try_get_untracked(),
-        }
-    }
-}
-
-impl<T: Clone> SignalStream<T> for MaybeSignal<T> {
-    fn to_stream(&self, cx: Scope) -> std::pin::Pin<Box<dyn futures::Stream<Item = T>>> {
-        match self {
-            Self::Static(t) => {
-                let t = t.clone();
-
-                let stream = futures::stream::once(async move { t });
-
-                Box::pin(stream)
-            }
-            Self::Dynamic(s) => s.to_stream(cx),
-        }
-    }
-}
-
-impl<T> MaybeSignal<T>
-where
-    T: 'static,
-{
-    /// Wraps a derived signal, i.e., any computation that accesses one or more
-    /// reactive signals.
-    /// ```rust
-    /// # use leptos_reactive::*;
-    /// # create_scope(create_runtime(), |cx| {
-    /// let (count, set_count) = create_signal(cx, 2);
-    /// let double_count = Signal::derive(cx, move || count() * 2);
-    ///
-    /// // this function takes any kind of wrapped signal
-<<<<<<< HEAD
-    /// fn above_3(arg: &Signal<i32>) -> bool {
-    ///   arg() > 3
-=======
-    /// fn above_3(arg: &MaybeSignal<i32>) -> bool {
-    ///     arg.get() > 3
->>>>>>> 91f6d9a4
-    /// }
-    ///
-    /// assert_eq!(above_3(&count.into()), false);
-    /// assert_eq!(above_3(&double_count), true);
-    /// # });
-    /// ```
     #[cfg_attr(
         debug_assertions,
         instrument(
