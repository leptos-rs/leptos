#![forbid(unsafe_code)]
#![deny(missing_docs)]
#![cfg_attr(feature = "nightly", feature(fn_traits))]
#![cfg_attr(feature = "nightly", feature(unboxed_closures))]
#![cfg_attr(feature = "nightly", feature(type_name_of_val))]

//! The reactive system for the [Leptos](https://docs.rs/leptos/latest/leptos/) Web framework.
//!
//! ## Fine-Grained Reactivity
//!
//! Leptos is built on a fine-grained reactive system, which means that individual reactive values
//! (“signals,” sometimes known as observables) trigger the code that reacts to them (“effects,”
//! sometimes known as observers) to re-run. These two halves of the reactive system are inter-dependent.
//! Without effects, signals can change within the reactive system but never be observed in a way
//! that interacts with the outside world. Without signals, effects run once but never again, as
//! there’s no observable value to subscribe to.
//!
//! Here are the most commonly-used functions and types you'll need to build a reactive system:
//!
//! ### Signals
//! 1. *Signals:* [`create_signal`](crate::create_signal), which returns a ([`ReadSignal`](crate::ReadSignal),
//!    [`WriteSignal`](crate::WriteSignal)) tuple, or [`create_rw_signal`](crate::create_rw_signal), which returns
//!    a signal [`RwSignal`](crate::RwSignal) without this read-write segregation.
//! 2. *Derived Signals:* any function that relies on another signal.
//! 3. *Memos:* [`create_memo`], which returns a [`Memo`](crate::Memo).
//! 4. *Resources:* [`create_resource`], which converts an `async` [`Future`](std::future::Future) into a
//!    synchronous [`Resource`](crate::Resource) signal.
//! 5. *Triggers:* [`create_trigger`], creates a purely reactive [`Trigger`] primitive without any associated state.
//!
//! ### Effects
//! 1. Use [`create_effect`](crate::create_effect) when you need to synchronize the reactive system
//!    with something outside it (for example: logging to the console, writing to a file or local storage)
//! 2. The Leptos DOM renderer wraps any [`Fn`] in your template with [`create_effect`](crate::create_effect), so
//!    components you write do *not* need explicit effects to synchronize with the DOM.
//!
//! ### Example
//! ```
//! use leptos_reactive::*;
//!
//! // creates a new reactive runtime
//! // this is omitted from most of the examples in the docs
//! // you usually won't need to call it yourself
//! let runtime = create_runtime();
//! // a signal: returns a (getter, setter) pair
//! let (count, set_count) = create_signal(0);
//!
//! // calling the getter gets the value
//! // can be `count()` on nightly
//! assert_eq!(count.get(), 0);
//! // calling the setter sets the value
//! // can be `set_count(1)` on nightly
//! set_count.set(1);
//! // or we can mutate it in place with update()
//! set_count.update(|n| *n += 1);
//!
//! // a derived signal: a plain closure that relies on the signal
//! // the closure will run whenever we *access* double_count()
//! let double_count = move || count.get() * 2;
//! assert_eq!(double_count(), 4);
//!
//! // a memo: subscribes to the signal
//! // the closure will run only when count changes
//! let memoized_triple_count = create_memo(move |_| count.get() * 3);
//! // can be `memoized_triple_count()` on nightly
//! assert_eq!(memoized_triple_count.get(), 6);
//!
//! // this effect will run whenever `count` changes
//! create_effect(move |_| {
//!     println!("Count = {}", count.get());
//! });
//!
//! // disposes of the reactive runtime
//! runtime.dispose();
//! ```

#[cfg_attr(any(debug_assertions, feature = "ssr"), macro_use)]
extern crate tracing;

#[macro_use]
mod signal;
mod context;
#[macro_use]
mod diagnostics;
mod effect;
mod hydration;
mod memo;
mod node;
pub mod oco;
mod resource;
mod runtime;
mod selector;
#[cfg(any(doc, feature = "serde"))]
mod serde;
mod serialization;
mod signal_wrappers_read;
mod signal_wrappers_write;
mod slice;
mod spawn;
mod spawn_microtask;
mod stored_value;
pub mod suspense;
mod trigger;
mod watch;

pub use context::*;
pub use diagnostics::SpecialNonReactiveZone;
pub use effect::*;
pub use hydration::{FragmentData, SharedContext};
pub use memo::*;
<<<<<<< HEAD
pub use oco::*;
=======
pub use node::Disposer;
>>>>>>> a789100e
pub use resource::*;
use runtime::*;
pub use runtime::{
    as_child_of_current_owner, batch, create_runtime, current_runtime,
    on_cleanup, set_current_runtime, untrack, untrack_with_diagnostics,
    with_current_owner, with_owner, Owner, RuntimeId,
};
pub use selector::*;
pub use serialization::*;
pub use signal::{prelude as signal_prelude, *};
pub use signal_wrappers_read::*;
pub use signal_wrappers_write::*;
pub use slice::*;
pub use spawn::*;
pub use spawn_microtask::*;
pub use stored_value::*;
pub use suspense::{GlobalSuspenseContext, SuspenseContext};
pub use trigger::*;
pub use watch::*;

mod macros {
    macro_rules! debug_warn {
        ($($x:tt)*) => {
            {
                #[cfg(debug_assertions)]
                {
                    ($crate::console_warn(&format_args!($($x)*).to_string()))
                }
                #[cfg(not(debug_assertions))]
                {
                    ($($x)*)
                }
            }
        }
    }

    pub(crate) use debug_warn;
}

pub(crate) fn console_warn(s: &str) {
    cfg_if::cfg_if! {
        if #[cfg(all(target_arch = "wasm32", any(feature = "csr", feature = "hydrate")))] {
            web_sys::console::warn_1(&wasm_bindgen::JsValue::from_str(s));
        } else {
            eprintln!("{s}");
        }
    }
}<|MERGE_RESOLUTION|>--- conflicted
+++ resolved
@@ -107,11 +107,8 @@
 pub use effect::*;
 pub use hydration::{FragmentData, SharedContext};
 pub use memo::*;
-<<<<<<< HEAD
+pub use node::Disposer;
 pub use oco::*;
-=======
-pub use node::Disposer;
->>>>>>> a789100e
 pub use resource::*;
 use runtime::*;
 pub use runtime::{
