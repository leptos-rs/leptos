//! Types that handle asynchronous data loading via `<Suspense/>`.

use crate::{
<<<<<<< HEAD
    create_isomorphic_effect, create_rw_signal, create_signal, oco::Oco,
    queue_microtask, signal::SignalGet, store_value, ReadSignal, RwSignal,
    Scope, SignalSet, SignalUpdate, StoredValue, WriteSignal,
=======
    create_isomorphic_effect, create_rw_signal, create_signal, queue_microtask,
    signal::SignalGet, store_value, ReadSignal, RwSignal, SignalSet,
    SignalUpdate, StoredValue, WriteSignal,
>>>>>>> a789100e
};
use futures::Future;
use std::{cell::RefCell, collections::VecDeque, pin::Pin, rc::Rc};

/// Tracks [`Resource`](crate::Resource)s that are read under a suspense context,
/// i.e., within a [`Suspense`](https://docs.rs/leptos_core/latest/leptos_core/fn.Suspense.html) component.
#[derive(Copy, Clone, Debug)]
pub struct SuspenseContext {
    /// The number of resources that are currently pending.
    pub pending_resources: ReadSignal<usize>,
    set_pending_resources: WriteSignal<usize>,
    pub(crate) pending_serializable_resources: RwSignal<usize>,
    pub(crate) has_local_only: StoredValue<bool>,
    pub(crate) should_block: StoredValue<bool>,
}

/// A single, global suspense context that will be checked when resources
/// are read. This won’t be “blocked” by lower suspense components. This is
/// useful for e.g., holding route transitions.
#[derive(Clone, Debug)]
pub struct GlobalSuspenseContext(Rc<RefCell<SuspenseContext>>);

impl GlobalSuspenseContext {
    /// Creates an empty global suspense context.
    pub fn new() -> Self {
        Self(Rc::new(RefCell::new(SuspenseContext::new())))
    }

    /// Runs a function with a reference to the underlying suspense context.
    pub fn with_inner<T>(&self, f: impl FnOnce(&SuspenseContext) -> T) -> T {
        f(&self.0.borrow())
    }

    /// Runs a function with a reference to the underlying suspense context.
    pub fn reset(&self) {
        let mut inner = self.0.borrow_mut();
        _ = std::mem::replace(&mut *inner, SuspenseContext::new());
    }
}

impl Default for GlobalSuspenseContext {
    fn default() -> Self {
        Self::new()
    }
}

impl SuspenseContext {
    /// Whether the suspense contains local resources at this moment,
    /// and therefore can't be serialized
    pub fn has_local_only(&self) -> bool {
        self.has_local_only.get_value()
    }

    /// Whether any blocking resources are read under this suspense context,
    /// meaning the HTML stream should not begin until it has resolved.
    pub fn should_block(&self) -> bool {
        self.should_block.get_value()
    }

    /// Returns a `Future` that resolves when this suspense is resolved.
    pub fn to_future(&self) -> impl Future<Output = ()> {
        use futures::StreamExt;

        let pending_resources = self.pending_resources;
        let (tx, mut rx) = futures::channel::mpsc::channel(1);
        let tx = RefCell::new(tx);
        queue_microtask(move || {
            create_isomorphic_effect(move |_| {
                if pending_resources.get() == 0 {
                    _ = tx.borrow_mut().try_send(());
                }
            });
        });
        async move {
            rx.next().await;
        }
    }
}

impl std::hash::Hash for SuspenseContext {
    fn hash<H: std::hash::Hasher>(&self, state: &mut H) {
        self.pending_resources.id.hash(state);
    }
}

impl PartialEq for SuspenseContext {
    fn eq(&self, other: &Self) -> bool {
        self.pending_resources.id == other.pending_resources.id
    }
}

impl Eq for SuspenseContext {}

impl SuspenseContext {
    /// Creates an empty suspense context.
    pub fn new() -> Self {
        let (pending_resources, set_pending_resources) = create_signal(0);
        let pending_serializable_resources = create_rw_signal(0);
        let has_local_only = store_value(true);
        let should_block = store_value(false);
        Self {
            pending_resources,
            set_pending_resources,
            pending_serializable_resources,
            has_local_only,
            should_block,
        }
    }

    /// Notifies the suspense context that a new resource is now pending.
    pub fn increment(&self, serializable: bool) {
        let setter = self.set_pending_resources;
        let serializable_resources = self.pending_serializable_resources;
        let has_local_only = self.has_local_only;
        queue_microtask(move || {
            setter.update(|n| *n += 1);
            if serializable {
                serializable_resources.update(|n| *n += 1);
                has_local_only.set_value(false);
            }
        });
    }

    /// Notifies the suspense context that a resource has resolved.
    pub fn decrement(&self, serializable: bool) {
        let setter = self.set_pending_resources;
        let serializable_resources = self.pending_serializable_resources;
        queue_microtask(move || {
            setter.update(|n| {
                if *n > 0 {
                    *n -= 1
                }
            });
            if serializable {
                serializable_resources.update(|n| {
                    if *n > 0 {
                        *n -= 1;
                    }
                });
            }
        });
    }

    /// Resets the counter of pending resources.
    pub fn clear(&self) {
        self.set_pending_resources.set(0);
        self.pending_serializable_resources.set(0);
    }

    /// Tests whether all of the pending resources have resolved.
    pub fn ready(&self) -> bool {
        self.pending_resources
            .try_with(|n| *n == 0)
            .unwrap_or(false)
    }
}

impl Default for SuspenseContext {
    fn default() -> Self {
        Self::new()
    }
}

/// Represents a chunk in a stream of HTML.
pub enum StreamChunk {
    /// A chunk of synchronous HTML.
    Sync(Oco<'static, str>),
    /// A future that resolves to be a list of additional chunks.
    Async {
        /// The HTML chunks this contains.
        chunks: Pin<Box<dyn Future<Output = VecDeque<StreamChunk>>>>,
        /// Whether this should block the stream.
        should_block: bool,
    },
}

impl std::fmt::Debug for StreamChunk {
    fn fmt(&self, f: &mut std::fmt::Formatter<'_>) -> std::fmt::Result {
        match self {
            StreamChunk::Sync(data) => write!(f, "StreamChunk::Sync({data:?})"),
            StreamChunk::Async { .. } => write!(f, "StreamChunk::Async(_)"),
        }
    }
}<|MERGE_RESOLUTION|>--- conflicted
+++ resolved
@@ -1,15 +1,9 @@
 //! Types that handle asynchronous data loading via `<Suspense/>`.
 
 use crate::{
-<<<<<<< HEAD
     create_isomorphic_effect, create_rw_signal, create_signal, oco::Oco,
     queue_microtask, signal::SignalGet, store_value, ReadSignal, RwSignal,
-    Scope, SignalSet, SignalUpdate, StoredValue, WriteSignal,
-=======
-    create_isomorphic_effect, create_rw_signal, create_signal, queue_microtask,
-    signal::SignalGet, store_value, ReadSignal, RwSignal, SignalSet,
-    SignalUpdate, StoredValue, WriteSignal,
->>>>>>> a789100e
+    SignalSet, SignalUpdate, StoredValue, WriteSignal,
 };
 use futures::Future;
 use std::{cell::RefCell, collections::VecDeque, pin::Pin, rc::Rc};
