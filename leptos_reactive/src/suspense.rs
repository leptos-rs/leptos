//! Types that handle asynchronous data loading via `<Suspense/>`.

#![forbid(unsafe_code)]
<<<<<<< HEAD
use crate::{
    create_signal, queue_microtask, ReadSignal, Scope, SignalUpdate,
    WriteSignal,
};
=======
use crate::{create_signal, queue_microtask, ReadSignal, Scope, WriteSignal};
use futures::Future;
use std::{borrow::Cow, pin::Pin};
>>>>>>> 46d6e3f7

/// Tracks [Resource](crate::Resource)s that are read under a suspense context,
/// i.e., within a [`Suspense`](https://docs.rs/leptos_core/latest/leptos_core/fn.Suspense.html) component.
#[derive(Copy, Clone, Debug)]
pub struct SuspenseContext {
    /// The number of resources that are currently pending.
    pub pending_resources: ReadSignal<usize>,
    set_pending_resources: WriteSignal<usize>,
}

impl std::hash::Hash for SuspenseContext {
    fn hash<H: std::hash::Hasher>(&self, state: &mut H) {
        self.pending_resources.id.hash(state);
    }
}

impl PartialEq for SuspenseContext {
    fn eq(&self, other: &Self) -> bool {
        self.pending_resources.id == other.pending_resources.id
    }
}

impl Eq for SuspenseContext {}

impl SuspenseContext {
    /// Creates an empty suspense context.
    pub fn new(cx: Scope) -> Self {
        let (pending_resources, set_pending_resources) = create_signal(cx, 0);
        Self {
            pending_resources,
            set_pending_resources,
        }
    }

    /// Notifies the suspense context that a new resource is now pending.
    pub fn increment(&self) {
        let setter = self.set_pending_resources;
        queue_microtask(move || {
            setter.update(|n| *n += 1);
        });
    }

    /// Notifies the suspense context that a resource has resolved.
    pub fn decrement(&self) {
        let setter = self.set_pending_resources;
        queue_microtask(move || {
            setter.update(|n| {
                if *n > 0 {
                    *n -= 1
                }
            });
        });
    }

    /// Tests whether all of the pending resources have resolved.
    pub fn ready(&self) -> bool {
        self.pending_resources
            .try_with(|n| *n == 0)
            .unwrap_or(false)
    }
}

/// Represents a chunk in a stream of HTML.
pub enum StreamChunk {
    /// A chunk of synchronous HTML.
    Sync(Cow<'static, str>),
    /// A future that resolves to be a list of additional chunks.
    Async(Pin<Box<dyn Future<Output = Vec<StreamChunk>>>>),
}

impl std::fmt::Debug for StreamChunk {
    fn fmt(&self, f: &mut std::fmt::Formatter<'_>) -> std::fmt::Result {
        match self {
            StreamChunk::Sync(data) => write!(f, "StreamChunk::Sync({data:?})"),
            StreamChunk::Async(_) => write!(f, "StreamChunk::Async(_)"),
        }
    }
}<|MERGE_RESOLUTION|>--- conflicted
+++ resolved
@@ -1,16 +1,9 @@
 //! Types that handle asynchronous data loading via `<Suspense/>`.
 
 #![forbid(unsafe_code)]
-<<<<<<< HEAD
-use crate::{
-    create_signal, queue_microtask, ReadSignal, Scope, SignalUpdate,
-    WriteSignal,
-};
-=======
-use crate::{create_signal, queue_microtask, ReadSignal, Scope, WriteSignal};
+use crate::{create_signal, queue_microtask, ReadSignal, Scope, SignalUpdate, WriteSignal};
 use futures::Future;
 use std::{borrow::Cow, pin::Pin};
->>>>>>> 46d6e3f7
 
 /// Tracks [Resource](crate::Resource)s that are read under a suspense context,
 /// i.e., within a [`Suspense`](https://docs.rs/leptos_core/latest/leptos_core/fn.Suspense.html) component.
