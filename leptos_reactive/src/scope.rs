--- conflicted
+++ resolved
@@ -425,15 +425,11 @@
 }
 
 impl Scope {
-<<<<<<< HEAD
-    /// Returns IDs for all [Resource](crate::Resource)s found on any scope.
-    #[cfg_attr(
-        any(debug_assertions, features = "ssr"),
-        instrument(level = "trace", skip_all,)
-    )]
-=======
     /// Returns IDs for all [`Resource`](crate::Resource)s found on any scope.
->>>>>>> 7a5a776c
+    #[cfg_attr(
+        any(debug_assertions, features = "ssr"),
+        instrument(level = "trace", skip_all,)
+    )]
     pub fn all_resources(&self) -> Vec<ResourceId> {
         with_runtime(self.runtime, |runtime| runtime.all_resources())
             .unwrap_or_default()
@@ -450,15 +446,12 @@
             .unwrap_or_default()
     }
 
-<<<<<<< HEAD
-    /// Returns IDs for all [Resource](crate::Resource)s found on any scope.
-    #[cfg_attr(
-        any(debug_assertions, features = "ssr"),
-        instrument(level = "trace", skip_all,)
-    )]
-=======
+
     /// Returns IDs for all [`Resource`](crate::Resource)s found on any scope.
->>>>>>> 7a5a776c
+    #[cfg_attr(
+        any(debug_assertions, features = "ssr"),
+        instrument(level = "trace", skip_all,)
+    )]
     pub fn serialization_resolvers(
         &self,
     ) -> FuturesUnordered<PinnedFuture<(ResourceId, String)>> {
