--- conflicted
+++ resolved
@@ -128,14 +128,11 @@
     /// This is useful for applications like a list or a router, which may want to create child scopes and
     /// dispose of them when they are no longer needed (e.g., a list item has been destroyed or the user
     /// has navigated away from the route.)
-<<<<<<< HEAD
-    #[cfg_attr(
-        any(debug_assertions, features = "ssr"),
-        instrument(level = "info", skip_all,)
-    )]
-=======
+    #[cfg_attr(
+        any(debug_assertions, features = "ssr"),
+        instrument(level = "info", skip_all,)
+    )]
     #[inline(always)]
->>>>>>> 70f3edb0
     pub fn child_scope(self, f: impl FnOnce(Scope)) -> ScopeDisposer {
         let (_, disposer) = self.run_child_scope(f);
         disposer
@@ -150,14 +147,11 @@
     /// This is useful for applications like a list or a router, which may want to create child scopes and
     /// dispose of them when they are no longer needed (e.g., a list item has been destroyed or the user
     /// has navigated away from the route.)
-<<<<<<< HEAD
-    #[cfg_attr(
-        any(debug_assertions, features = "ssr"),
-        instrument(level = "info", skip_all,)
-    )]
-=======
+    #[cfg_attr(
+        any(debug_assertions, features = "ssr"),
+        instrument(level = "info", skip_all,)
+    )]
     #[inline(always)]
->>>>>>> 70f3edb0
     pub fn run_child_scope<T>(
         self,
         f: impl FnOnce(Scope) -> T,
@@ -209,14 +203,11 @@
     ///
     /// # });
     /// ```
-<<<<<<< HEAD
-    #[cfg_attr(
-        any(debug_assertions, features = "ssr"),
-        instrument(level = "info", skip_all,)
-    )]
-=======
+    #[cfg_attr(
+        any(debug_assertions, features = "ssr"),
+        instrument(level = "info", skip_all,)
+    )]
     #[inline(always)]
->>>>>>> 70f3edb0
     pub fn untrack<T>(&self, f: impl FnOnce() -> T) -> T {
         with_runtime(self.runtime, |runtime| {
             let untracked_result;
@@ -337,19 +328,11 @@
             }
         })
     }
-<<<<<<< HEAD
-    #[cfg_attr(
-        any(debug_assertions, features = "ssr"),
-        instrument(level = "info", skip_all,)
-    )]
-    pub(crate) fn with_scope_property(
-        &self,
-        f: impl FnOnce(&mut Vec<ScopeProperty>),
-    ) {
-=======
-
+    #[cfg_attr(
+        any(debug_assertions, features = "ssr"),
+        instrument(level = "info", skip_all,)
+    )]
     pub(crate) fn push_scope_property(&self, prop: ScopeProperty) {
->>>>>>> 70f3edb0
         _ = with_runtime(self.runtime, |runtime| {
             let scopes = runtime.scopes.borrow();
             if let Some(scope) = scopes.get(self.id) {
@@ -379,19 +362,11 @@
     }
 }
 
-<<<<<<< HEAD
-/// Creates a cleanup function, which will be run when a [Scope] is disposed.
-///
-/// It runs after child scopes have been disposed, but before signals, effects, and resources
-/// are invalidated.
 #[cfg_attr(
     any(debug_assertions, features = "ssr"),
     instrument(level = "info", skip_all,)
 )]
-pub fn on_cleanup(cx: Scope, cleanup_fn: impl FnOnce() + 'static) {
-=======
 fn push_cleanup(cx: Scope, cleanup_fn: Box<dyn FnOnce()>) {
->>>>>>> 70f3edb0
     _ = with_runtime(cx.runtime, |runtime| {
         let mut cleanups = runtime.scope_cleanups.borrow_mut();
         let cleanups = cleanups
@@ -601,14 +576,11 @@
     ///
     /// # Panics
     /// Panics if the runtime this scope belongs to has already been disposed.
-<<<<<<< HEAD
-    #[cfg_attr(
-        any(debug_assertions, features = "ssr"),
-        instrument(level = "info", skip_all,)
-    )]
-=======
+    #[cfg_attr(
+        any(debug_assertions, features = "ssr"),
+        instrument(level = "info", skip_all,)
+    )]
     #[inline(always)]
->>>>>>> 70f3edb0
     pub fn batch<T>(&self, f: impl FnOnce() -> T) -> T {
         with_runtime(self.runtime, move |runtime| {
             let batching =
