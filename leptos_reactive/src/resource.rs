--- conflicted
+++ resolved
@@ -496,15 +496,11 @@
     /// [`Option::None`].
     ///
     /// If you want to get the value by cloning it, you can use
-<<<<<<< HEAD
-    /// [Resource::read].
-    #[cfg_attr(
-        any(debug_assertions, feature = "ssr"),
-        instrument(level = "info", skip_all,)
-    )]
-=======
     /// [`Resource::read`].
->>>>>>> 7a5a776c
+    #[cfg_attr(
+    any(debug_assertions, feature = "ssr"),
+    instrument(level = "info", skip_all,)
+    )]
     #[track_caller]
     pub fn with<U>(&self, cx: Scope, f: impl FnOnce(&T) -> U) -> Option<U> {
         let location = std::panic::Location::caller();
