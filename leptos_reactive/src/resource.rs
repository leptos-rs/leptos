--- conflicted
+++ resolved
@@ -5,11 +5,7 @@
     runtime::{with_runtime, RuntimeId},
     serialization::Serializable,
     spawn::spawn_local,
-<<<<<<< HEAD
     use_context, Memo, ReadSignal, Scope, ScopeProperty, SignalUpdate, SignalWith, SuspenseContext,
-=======
-    use_context, Memo, ReadSignal, Scope, ScopeProperty, SuspenseContext,
->>>>>>> 91f6d9a4
     WriteSignal,
 };
 use std::{
@@ -182,23 +178,14 @@
 /// }
 /// // any old async function; maybe this is calling a REST API or something
 /// async fn setup_complicated_struct() -> ComplicatedUnserializableStruct {
-<<<<<<< HEAD
-///   // do some work
-///   ComplicatedUnserializableStruct {}
-=======
 ///     // do some work
 ///     ComplicatedUnserializableStruct {}
->>>>>>> 91f6d9a4
 /// }
 ///
 /// // create the resource; it will run but not be serialized
 /// # if cfg!(not(any(feature = "csr", feature = "hydrate"))) {
 /// let result =
-<<<<<<< HEAD
-///   create_local_resource(cx, move || (), |_| setup_complicated_struct());
-=======
 ///     create_local_resource(cx, move || (), |_| setup_complicated_struct());
->>>>>>> 91f6d9a4
 /// # }
 /// # }).dispose();
 /// ```
@@ -423,13 +410,8 @@
             })
         })
         .expect(
-<<<<<<< HEAD
-            "tried to call Resource::loading() in a runtime that has already been \
-       disposed.",
-=======
             "tried to call Resource::loading() in a runtime that has already \
              been disposed.",
->>>>>>> 91f6d9a4
         )
     }
 
@@ -456,11 +438,7 @@
         })
         .expect(
             "tried to serialize a Resource in a runtime that has already been \
-<<<<<<< HEAD
-       disposed",
-=======
              disposed",
->>>>>>> 91f6d9a4
         )
         .await
     }
