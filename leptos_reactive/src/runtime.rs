--- conflicted
+++ resolved
@@ -1,14 +1,9 @@
 #![forbid(unsafe_code)]
 use crate::{
-<<<<<<< HEAD
     hydration::SharedContext, serialization::Serializable, AnyEffect, AnyResource, Effect,
     EffectId, Memo, ReadSignal, ResourceId, ResourceState, RwSignal, Scope, ScopeDisposer, ScopeId,
-    ScopeProperty, SignalId, UpdatableSignal, WriteSignal,
-=======
-    hydration::SharedContext, AnyEffect, AnyResource, Effect, EffectId, Memo, ReadSignal,
-    ResourceId, ResourceState, RwSignal, Scope, ScopeDisposer, ScopeId, ScopeProperty,
-    SerializableResource, SignalId, UnserializableResource, WriteSignal,
->>>>>>> ca9419b5
+    ScopeProperty, SerializableResource, SignalId, UnserializableResource, UpdatableSignal,
+    WriteSignal,
 };
 use cfg_if::cfg_if;
 use futures::stream::FuturesUnordered;
