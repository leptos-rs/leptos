#![forbid(unsafe_code)]
use crate::{
    hydration::SharedContext,
    node::{NodeId, ReactiveNode, ReactiveNodeState, ReactiveNodeType},
    AnyComputation, AnyResource, Effect, Memo, MemoState, ReadSignal,
    ResourceId, ResourceState, RwSignal, Scope, ScopeDisposer, ScopeId,
    ScopeProperty, SerializableResource, StoredValueId, UnserializableResource,
    WriteSignal,
};
use cfg_if::cfg_if;
use core::hash::BuildHasherDefault;
use futures::stream::FuturesUnordered;
use indexmap::IndexSet;
use rustc_hash::{FxHashMap, FxHasher};
use slotmap::{SecondaryMap, SlotMap, SparseSecondaryMap};
use std::{
    any::{Any, TypeId},
    cell::{Cell, RefCell},
    fmt::Debug,
    future::Future,
    marker::PhantomData,
    pin::Pin,
    rc::Rc,
};

pub(crate) type PinnedFuture<T> = Pin<Box<dyn Future<Output = T>>>;

cfg_if! {
    if #[cfg(any(feature = "csr", feature = "hydrate"))] {
        thread_local! {
            pub(crate) static RUNTIME: Runtime = Runtime::new();
        }
    } else {
        thread_local! {
            pub(crate) static RUNTIMES: RefCell<SlotMap<RuntimeId, Runtime>> = Default::default();
        }
    }
}

type FxIndexSet<T> = IndexSet<T, BuildHasherDefault<FxHasher>>;

// The data structure that owns all the signals, memos, effects,
// and other data included in the reactive system.
#[derive(Default)]
pub(crate) struct Runtime {
    pub shared_context: RefCell<SharedContext>,
    pub observer: Cell<Option<NodeId>>,
    pub scopes: RefCell<SlotMap<ScopeId, RefCell<Vec<ScopeProperty>>>>,
    pub scope_parents: RefCell<SparseSecondaryMap<ScopeId, ScopeId>>,
    pub scope_children: RefCell<SparseSecondaryMap<ScopeId, Vec<ScopeId>>>,
    #[allow(clippy::type_complexity)]
    pub scope_contexts:
        RefCell<SparseSecondaryMap<ScopeId, FxHashMap<TypeId, Box<dyn Any>>>>,
    #[allow(clippy::type_complexity)]
    pub scope_cleanups:
        RefCell<SparseSecondaryMap<ScopeId, Vec<Box<dyn FnOnce()>>>>,
    pub stored_values: RefCell<SlotMap<StoredValueId, Rc<RefCell<dyn Any>>>>,
    pub nodes: RefCell<SlotMap<NodeId, ReactiveNode>>,
    pub node_subscribers:
        RefCell<SecondaryMap<NodeId, RefCell<FxIndexSet<NodeId>>>>,
    pub node_sources:
        RefCell<SecondaryMap<NodeId, RefCell<FxIndexSet<NodeId>>>>,
    pub pending_effects: RefCell<Vec<NodeId>>,
    pub resources: RefCell<SlotMap<ResourceId, AnyResource>>,
    pub batching: Cell<bool>,
}

// This core Runtime impl block handles all the work of marking and updating
// the reactive graph.
//
// In terms of concept and algorithm, this reactive-system implementation
// is significantly inspired by Reactively (https://github.com/modderme123/reactively)
impl Runtime {
    pub(crate) fn update_if_necessary(&self, node_id: NodeId) {
        //crate::macros::debug_warn!("update_if_necessary {node_id:?}");
        if self.current_state(node_id) == ReactiveNodeState::Check {
            let sources = {
                let sources = self.node_sources.borrow();
                sources.get(node_id).map(|n| n.borrow().clone())
            };
            for source in sources.into_iter().flatten() {
                self.update_if_necessary(source);
                if self.current_state(node_id) == ReactiveNodeState::Dirty {
                    // as soon as a single parent has marked us dirty, we can
                    // stop checking them to avoid over-re-running
                    break;
                }
            }
        }

        // if we're dirty at this point, update
        if self.current_state(node_id) == ReactiveNodeState::Dirty {
            self.update(node_id);
        }

        // now we're clean
        self.mark_clean(node_id);
    }

    pub(crate) fn update(&self, node_id: NodeId) {
        //crate::macros::debug_warn!("updating {node_id:?}");
        let node = {
            let nodes = self.nodes.borrow();
            nodes.get(node_id).cloned()
        };
        let subs = {
            let subs = self.node_subscribers.borrow();
            subs.get(node_id).cloned()
        };
        if let Some(node) = node {
            // memos and effects rerun
            // signals simply have their value
            let changed = match node.node_type {
                ReactiveNodeType::Signal => true,
                ReactiveNodeType::Memo { f }
                | ReactiveNodeType::Effect { f } => {
                    // set this node as the observer
                    self.with_observer(node_id, move || {
                        // clean up sources of this memo/effect
                        self.cleanup(node_id);

                        f.run(Rc::clone(&node.value))
                    })
                }
            };

            // mark children dirty
            if changed {
                if let Some(subs) = subs {
                    let mut nodes = self.nodes.borrow_mut();
                    for sub_id in subs.borrow().iter() {
                        if let Some(sub) = nodes.get_mut(*sub_id) {
                            //crate::macros::debug_warn!(
                            //    "update is marking {sub_id:?} dirty"
                            //);
                            sub.state = ReactiveNodeState::Dirty;
                        }
                    }
                }
            }

            // mark clean
            self.mark_clean(node_id);
        }
    }

    pub(crate) fn cleanup(&self, node_id: NodeId) {
        let sources = self.node_sources.borrow();
        if let Some(sources) = sources.get(node_id) {
            let subs = self.node_subscribers.borrow();
            for source in sources.borrow().iter() {
                if let Some(source) = subs.get(*source) {
                    source.borrow_mut().remove(&node_id);
                }
            }
        }
    }

    fn current_state(&self, node: NodeId) -> ReactiveNodeState {
        match self.nodes.borrow().get(node) {
            None => ReactiveNodeState::Clean,
            Some(node) => node.state,
        }
    }

    fn with_observer<T>(&self, observer: NodeId, f: impl FnOnce() -> T) -> T {
        let prev_observer = self.observer.take();
        self.observer.set(Some(observer));
        let v = f();
        self.observer.set(prev_observer);
        v
    }

    fn mark_clean(&self, node: NodeId) {
        //crate::macros::debug_warn!("marking {node:?} clean");
        let mut nodes = self.nodes.borrow_mut();
        if let Some(node) = nodes.get_mut(node) {
            node.state = ReactiveNodeState::Clean;
        }
    }

    pub(crate) fn mark_dirty(&self, node: NodeId) {
        //crate::macros::debug_warn!("marking {node:?} dirty");
        let mut nodes = self.nodes.borrow_mut();
        let mut pending_effects = self.pending_effects.borrow_mut();
        let subscribers = self.node_subscribers.borrow();
        let current_observer = self.observer.get();

        // mark self dirty
        if let Some(current_node) = nodes.get_mut(node) {
            Runtime::mark(
                node,
                current_node,
                ReactiveNodeState::Dirty,
                &mut pending_effects,
                current_observer,
            );

            // mark all children check
            // this can probably be done in a better way
            let mut descendants = Default::default();
            Runtime::gather_descendants(&subscribers, node, &mut descendants);
            for descendant in descendants {
                if let Some(node) = nodes.get_mut(descendant) {
                    Runtime::mark(
                        descendant,
                        node,
                        ReactiveNodeState::Check,
                        &mut pending_effects,
                        current_observer,
                    );
                }
            }
        }
    }

    fn mark(
        //nodes: &mut SlotMap<NodeId, ReactiveNode>,
        node_id: NodeId,
        node: &mut ReactiveNode,
        level: ReactiveNodeState,
        pending_effects: &mut Vec<NodeId>,
        current_observer: Option<NodeId>,
    ) {
        //crate::macros::debug_warn!("marking {node_id:?} {level:?}");
        if level > node.state {
            node.state = level;
        }
        if matches!(node.node_type, ReactiveNodeType::Effect { .. })
            && current_observer != Some(node_id)
        {
            //crate::macros::debug_warn!("pushing effect {node_id:?}");
            pending_effects.push(node_id);
        }
    }

    fn gather_descendants(
        subscribers: &SecondaryMap<NodeId, RefCell<FxIndexSet<NodeId>>>,
        node: NodeId,
        descendants: &mut FxIndexSet<NodeId>,
    ) {
        if let Some(children) = subscribers.get(node) {
            for child in children.borrow().iter() {
                descendants.insert(*child);
                Runtime::gather_descendants(subscribers, *child, descendants);
            }
        }
    }

    pub(crate) fn run_effects(runtime_id: RuntimeId) {
        _ = with_runtime(runtime_id, |runtime| {
            runtime.run_your_effects();
        });
    }

<<<<<<< HEAD
    pub(crate) fn run_your_effects(&self) {
        let effects = self.pending_effects.take();
        for effect_id in effects {
            self.update_if_necessary(effect_id);
        }
=======
    pub(crate) fn dispose_node(&self, node: NodeId) {
        self.node_sources.borrow_mut().remove(node);
        self.node_subscribers.borrow_mut().remove(node);
        self.nodes.borrow_mut().remove(node);
>>>>>>> 9d142758
    }
}

impl Debug for Runtime {
    fn fmt(&self, f: &mut std::fmt::Formatter<'_>) -> std::fmt::Result {
        f.debug_struct("Runtime")
            .field("shared_context", &self.shared_context)
            .field("observer", &self.observer)
            .field("scopes", &self.scopes)
            .field("scope_parents", &self.scope_parents)
            .field("scope_children", &self.scope_children)
            .finish()
    }
}
/// Get the selected runtime from the thread-local set of runtimes. On the server,
/// this will return the correct runtime. In the browser, there should only be one runtime.
pub(crate) fn with_runtime<T>(
    id: RuntimeId,
    f: impl FnOnce(&Runtime) -> T,
) -> Result<T, ()> {
    // in the browser, everything should exist under one runtime
    cfg_if! {
        if #[cfg(any(feature = "csr", feature = "hydrate"))] {
            _ = id;
            Ok(RUNTIME.with(|runtime| f(runtime)))
        } else {
            RUNTIMES.with(|runtimes| {
                let runtimes = runtimes.borrow();
                match runtimes.get(id) {
                    None => Err(()),
                    Some(runtime) => Ok(f(runtime))
                }
            })
        }
    }
}

#[doc(hidden)]
#[must_use = "Runtime will leak memory if Runtime::dispose() is never called."]
/// Creates a new reactive [Runtime]. This should almost always be handled by the framework.
pub fn create_runtime() -> RuntimeId {
    cfg_if! {
        if #[cfg(any(feature = "csr", feature = "hydrate"))] {
            Default::default()
        } else {
            RUNTIMES.with(|runtimes| runtimes.borrow_mut().insert(Runtime::new()))
        }
    }
}

slotmap::new_key_type! {
    /// Unique ID assigned to a [Runtime](crate::Runtime).
    pub struct RuntimeId;
}

impl RuntimeId {
    /// Removes the runtime, disposing all its child [Scope](crate::Scope)s.
    pub fn dispose(self) {
        cfg_if! {
            if #[cfg(not(any(feature = "csr", feature = "hydrate")))] {
                let runtime = RUNTIMES.with(move |runtimes| runtimes.borrow_mut().remove(self));
                drop(runtime);
            }
        }
    }

    pub(crate) fn raw_scope_and_disposer(self) -> (Scope, ScopeDisposer) {
        with_runtime(self, |runtime| {
            let id = { runtime.scopes.borrow_mut().insert(Default::default()) };
            let scope = Scope { runtime: self, id };
            let disposer = ScopeDisposer(Box::new(move || scope.dispose()));
            (scope, disposer)
        })
        .expect(
            "tried to create raw scope in a runtime that has already been \
             disposed",
        )
    }

    pub(crate) fn run_scope_undisposed<T>(
        self,
        f: impl FnOnce(Scope) -> T,
        parent: Option<Scope>,
    ) -> (T, ScopeId, ScopeDisposer) {
        with_runtime(self, |runtime| {
            let id = { runtime.scopes.borrow_mut().insert(Default::default()) };
            if let Some(parent) = parent {
                runtime.scope_parents.borrow_mut().insert(id, parent.id);
            }
            let scope = Scope { runtime: self, id };
            let val = f(scope);
            let disposer = ScopeDisposer(Box::new(move || scope.dispose()));
            (val, id, disposer)
        })
        .expect("tried to run scope in a runtime that has been disposed")
    }

    pub(crate) fn run_scope<T>(
        self,
        f: impl FnOnce(Scope) -> T,
        parent: Option<Scope>,
    ) -> T {
        let (ret, _, disposer) = self.run_scope_undisposed(f, parent);
        disposer.dispose();
        ret
    }

    #[track_caller]
    pub(crate) fn create_concrete_signal(
        self,
        value: Rc<RefCell<dyn Any>>,
    ) -> NodeId {
        with_runtime(self, |runtime| {
            runtime.nodes.borrow_mut().insert(ReactiveNode {
                value,
                state: ReactiveNodeState::Clean,
                node_type: ReactiveNodeType::Signal,
            })
        })
        .expect("tried to create a signal in a runtime that has been disposed")
    }

    #[track_caller]
    pub(crate) fn create_signal<T>(
        self,
        value: T,
    ) -> (ReadSignal<T>, WriteSignal<T>)
    where
        T: Any + 'static,
    {
        let id = self.create_concrete_signal(
            Rc::new(RefCell::new(value)) as Rc<RefCell<dyn Any>>
        );

        (
            ReadSignal {
                runtime: self,
                id,
                ty: PhantomData,
                #[cfg(debug_assertions)]
                defined_at: std::panic::Location::caller(),
            },
            WriteSignal {
                runtime: self,
                id,
                ty: PhantomData,
                #[cfg(debug_assertions)]
                defined_at: std::panic::Location::caller(),
            },
        )
    }

    #[track_caller]
    pub(crate) fn create_many_signals_with_map<T, U>(
        self,
        cx: Scope,
        values: impl IntoIterator<Item = T>,
        map_fn: impl Fn((ReadSignal<T>, WriteSignal<T>)) -> U,
    ) -> Vec<U>
    where
        T: Any + 'static,
    {
        with_runtime(self, move |runtime| {
            let mut signals = runtime.nodes.borrow_mut();
            let properties = runtime.scopes.borrow();
            let mut properties = properties
                .get(cx.id)
                .expect(
                    "tried to add signals to a scope that has been disposed",
                )
                .borrow_mut();
            let values = values.into_iter();
            let size = values.size_hint().0;
            signals.reserve(size);
            properties.reserve(size);
            values
                .map(|value| {
                    signals.insert(ReactiveNode {
                        value: Rc::new(RefCell::new(value)),
                        state: ReactiveNodeState::Clean,
                        node_type: ReactiveNodeType::Signal,
                    })
                })
                .map(|id| {
                    properties.push(ScopeProperty::Signal(id));
                    (
                        ReadSignal {
                            runtime: self,
                            id,
                            ty: PhantomData,
                            #[cfg(debug_assertions)]
                            defined_at: std::panic::Location::caller(),
                        },
                        WriteSignal {
                            runtime: self,
                            id,
                            ty: PhantomData,
                            #[cfg(debug_assertions)]
                            defined_at: std::panic::Location::caller(),
                        },
                    )
                })
                .map(map_fn)
                .collect()
        })
        .expect("tried to create a signal in a runtime that has been disposed")
    }

    #[track_caller]
    pub(crate) fn create_rw_signal<T>(self, value: T) -> RwSignal<T>
    where
        T: Any + 'static,
    {
        let id = self.create_concrete_signal(
            Rc::new(RefCell::new(value)) as Rc<RefCell<dyn Any>>
        );
        //crate::macros::debug_warn!(
        //    "created RwSignal {id:?} at {:?}",
        //    std::panic::Location::caller()
        //);
        RwSignal {
            runtime: self,
            id,
            ty: PhantomData,
            #[cfg(debug_assertions)]
            defined_at: std::panic::Location::caller(),
        }
    }

    #[track_caller]
    pub(crate) fn create_concrete_effect(
        self,
        value: Rc<RefCell<dyn Any>>,
        effect: Rc<dyn AnyComputation>,
    ) -> NodeId {
        with_runtime(self, |runtime| {
            let id = runtime.nodes.borrow_mut().insert(ReactiveNode {
                value: Rc::clone(&value),
                state: ReactiveNodeState::Clean,
                node_type: ReactiveNodeType::Effect {
                    f: Rc::clone(&effect),
                },
            });

            // run the effect for the first time
            let prev_observer = runtime.observer.take();
            runtime.observer.set(Some(id));

            effect.run(value);

            runtime.observer.set(prev_observer);

            id
        })
        .expect("tried to create an effect in a runtime that has been disposed")
    }

    #[track_caller]
    pub(crate) fn create_effect<T>(
        self,
        f: impl Fn(Option<T>) -> T + 'static,
    ) -> NodeId
    where
        T: Any + 'static,
    {
        #[cfg(debug_assertions)]
        let defined_at = std::panic::Location::caller();

        let effect = Effect {
            f,
            ty: PhantomData,
            #[cfg(debug_assertions)]
            defined_at,
        };

        let value = Rc::new(RefCell::new(None::<T>));
        self.create_concrete_effect(value, Rc::new(effect))
    }

    #[track_caller]
    pub(crate) fn create_memo<T>(
        self,
        f: impl Fn(Option<&T>) -> T + 'static,
    ) -> Memo<T>
    where
        T: PartialEq + Any + 'static,
    {
        #[cfg(debug_assertions)]
        let defined_at = std::panic::Location::caller();

        let id = with_runtime(self, |runtime| {
            runtime.nodes.borrow_mut().insert(ReactiveNode {
                value: Rc::new(RefCell::new(None::<T>)),
                // memos are lazy, so are dirty when created
                // will be run the first time we ask for it
                state: ReactiveNodeState::Dirty,
                node_type: ReactiveNodeType::Memo {
                    f: Rc::new(MemoState {
                        f,
                        t: PhantomData,
                        #[cfg(debug_assertions)]
                        defined_at,
                    }),
                },
            })
        })
        .expect("tried to create a memo in a runtime that has been disposed");

        Memo {
            runtime: self,
            id,
            ty: PhantomData,
            #[cfg(debug_assertions)]
            defined_at,
        }
    }
}

impl Runtime {
    pub fn new() -> Self {
        Self::default()
    }

    pub(crate) fn create_unserializable_resource(
        &self,
        state: Rc<dyn UnserializableResource>,
    ) -> ResourceId {
        self.resources
            .borrow_mut()
            .insert(AnyResource::Unserializable(state))
    }

    pub(crate) fn create_serializable_resource(
        &self,
        state: Rc<dyn SerializableResource>,
    ) -> ResourceId {
        self.resources
            .borrow_mut()
            .insert(AnyResource::Serializable(state))
    }

    pub(crate) fn resource<S, T, U>(
        &self,
        id: ResourceId,
        f: impl FnOnce(&ResourceState<S, T>) -> U,
    ) -> U
    where
        S: 'static,
        T: 'static,
    {
        let resources = self.resources.borrow();
        let res = resources.get(id);
        if let Some(res) = res {
            let res_state = match res {
                AnyResource::Unserializable(res) => res.as_any(),
                AnyResource::Serializable(res) => res.as_any(),
            }
            .downcast_ref::<ResourceState<S, T>>();

            if let Some(n) = res_state {
                f(n)
            } else {
                panic!(
                    "couldn't convert {id:?} to ResourceState<{}, {}>",
                    std::any::type_name::<S>(),
                    std::any::type_name::<T>(),
                );
            }
        } else {
            panic!("couldn't locate {id:?}");
        }
    }

    /// Returns IDs for all [resources](crate::Resource) found on any scope.
    pub(crate) fn all_resources(&self) -> Vec<ResourceId> {
        self.resources
            .borrow()
            .iter()
            .map(|(resource_id, _)| resource_id)
            .collect()
    }

    /// Returns IDs for all [resources](crate::Resource) found on any
    /// scope, pending from the server.
    pub(crate) fn pending_resources(&self) -> Vec<ResourceId> {
        self.resources
            .borrow()
            .iter()
            .filter_map(|(resource_id, res)| {
                if matches!(res, AnyResource::Serializable(_)) {
                    Some(resource_id)
                } else {
                    None
                }
            })
            .collect()
    }

    pub(crate) fn serialization_resolvers(
        &self,
        cx: Scope,
    ) -> FuturesUnordered<PinnedFuture<(ResourceId, String)>> {
        let f = FuturesUnordered::new();
        for (id, resource) in self.resources.borrow().iter() {
            if let AnyResource::Serializable(resource) = resource {
                f.push(resource.to_serialization_resolver(cx, id));
            }
        }
        f
    }
}

impl PartialEq for Runtime {
    fn eq(&self, other: &Self) -> bool {
        std::ptr::eq(self, other)
    }
}

impl Eq for Runtime {}

impl std::hash::Hash for Runtime {
    fn hash<H: std::hash::Hasher>(&self, state: &mut H) {
        std::ptr::hash(&self, state);
    }
}<|MERGE_RESOLUTION|>--- conflicted
+++ resolved
@@ -253,18 +253,16 @@
         });
     }
 
-<<<<<<< HEAD
     pub(crate) fn run_your_effects(&self) {
         let effects = self.pending_effects.take();
         for effect_id in effects {
             self.update_if_necessary(effect_id);
         }
-=======
+
     pub(crate) fn dispose_node(&self, node: NodeId) {
         self.node_sources.borrow_mut().remove(node);
         self.node_subscribers.borrow_mut().remove(node);
         self.nodes.borrow_mut().remove(node);
->>>>>>> 9d142758
     }
 }
 
