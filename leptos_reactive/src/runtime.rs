#![forbid(unsafe_code)]
use crate::{
    hydration::SharedContext,
    node::{NodeId, ReactiveNode, ReactiveNodeState, ReactiveNodeType},
    AnyComputation, AnyResource, Effect, Memo, MemoState, ReadSignal,
    ResourceId, ResourceState, RwSignal, Scope, ScopeDisposer, ScopeId,
    ScopeProperty, SerializableResource, StoredValueId, UnserializableResource,
    WriteSignal,
};
use cfg_if::cfg_if;
use core::hash::BuildHasherDefault;
use futures::stream::FuturesUnordered;
use indexmap::IndexSet;
use rustc_hash::{FxHashMap, FxHasher};
use slotmap::{SecondaryMap, SlotMap, SparseSecondaryMap};
use std::{
    any::{Any, TypeId},
    cell::{Cell, RefCell},
    fmt::Debug,
    future::Future,
    marker::PhantomData,
    pin::Pin,
    rc::Rc,
};

pub(crate) type PinnedFuture<T> = Pin<Box<dyn Future<Output = T>>>;

cfg_if! {
    if #[cfg(any(feature = "csr", feature = "hydrate"))] {
        thread_local! {
            pub(crate) static RUNTIME: Runtime = Runtime::new();
        }
    } else {
        thread_local! {
            pub(crate) static RUNTIMES: RefCell<SlotMap<RuntimeId, Runtime>> = Default::default();
        }
    }
}

type FxIndexSet<T> = IndexSet<T, BuildHasherDefault<FxHasher>>;

// The data structure that owns all the signals, memos, effects,
// and other data included in the reactive system.
#[derive(Default)]
pub(crate) struct Runtime {
    pub shared_context: RefCell<SharedContext>,
    pub observer: Cell<Option<NodeId>>,
    pub scopes: RefCell<SlotMap<ScopeId, RefCell<Vec<ScopeProperty>>>>,
    pub scope_parents: RefCell<SparseSecondaryMap<ScopeId, ScopeId>>,
    pub scope_children: RefCell<SparseSecondaryMap<ScopeId, Vec<ScopeId>>>,
    #[allow(clippy::type_complexity)]
    pub scope_contexts:
        RefCell<SparseSecondaryMap<ScopeId, FxHashMap<TypeId, Box<dyn Any>>>>,
    #[allow(clippy::type_complexity)]
    pub scope_cleanups:
        RefCell<SparseSecondaryMap<ScopeId, Vec<Box<dyn FnOnce()>>>>,
    pub stored_values: RefCell<SlotMap<StoredValueId, Rc<RefCell<dyn Any>>>>,
    pub nodes: RefCell<SlotMap<NodeId, ReactiveNode>>,
    pub node_subscribers:
        RefCell<SecondaryMap<NodeId, RefCell<FxIndexSet<NodeId>>>>,
    pub node_sources:
        RefCell<SecondaryMap<NodeId, RefCell<FxIndexSet<NodeId>>>>,
    pub pending_effects: RefCell<Vec<NodeId>>,
    pub resources: RefCell<SlotMap<ResourceId, AnyResource>>,
    pub batching: Cell<bool>,
}

// This core Runtime impl block handles all the work of marking and updating
// the reactive graph.
//
// In terms of concept and algorithm, this reactive-system implementation
// is significantly inspired by Reactively (https://github.com/modderme123/reactively)
impl Runtime {
    pub(crate) fn update_if_necessary(&self, node_id: NodeId) {
        //crate::macros::debug_warn!("update_if_necessary {node_id:?}");
        if self.current_state(node_id) == ReactiveNodeState::Check {
            let sources = {
                let sources = self.node_sources.borrow();

                // rather than cloning the entire FxIndexSet, only allocate a `Vec` for the node ids
                sources.get(node_id).map(|n| {
                    let sources = n.borrow();
                    // in case Vec::from_iterator specialization doesn't work, do it manually
                    let mut sources_vec = Vec::with_capacity(sources.len());
                    sources_vec.extend(sources.iter().cloned());
                    sources_vec
                })
            };

            for source in sources.into_iter().flatten() {
                self.update_if_necessary(source);
                if self.current_state(node_id) >= ReactiveNodeState::Dirty {
                    // as soon as a single parent has marked us dirty, we can
                    // stop checking them to avoid over-re-running
                    break;
                }
            }
        }

        // if we're dirty at this point, update
        if self.current_state(node_id) >= ReactiveNodeState::Dirty {
            self.update(node_id);
        }

        // now we're clean
        self.mark_clean(node_id);
    }

    pub(crate) fn update(&self, node_id: NodeId) {
        //crate::macros::debug_warn!("updating {node_id:?}");
        let node = {
            let nodes = self.nodes.borrow();
            nodes.get(node_id).cloned()
        };

        if let Some(node) = node {
            // memos and effects rerun
            // signals simply have their value
            let changed = match node.node_type {
                ReactiveNodeType::Signal => true,
                ReactiveNodeType::Memo { f }
                | ReactiveNodeType::Effect { f } => {
                    // set this node as the observer
                    self.with_observer(node_id, move || {
                        // clean up sources of this memo/effect
                        self.cleanup(node_id);

                        f.run(Rc::clone(&node.value))
                    })
                }
            };

            // mark children dirty
            if changed {
                let subs = self.node_subscribers.borrow();

                if let Some(subs) = subs.get(node_id) {
                    let mut nodes = self.nodes.borrow_mut();
                    for sub_id in subs.borrow().iter() {
                        if let Some(sub) = nodes.get_mut(*sub_id) {
                            //crate::macros::debug_warn!(
                            //    "update is marking {sub_id:?} dirty"
                            //);
                            sub.state = ReactiveNodeState::Dirty;
                        }
                    }
                }
            }

            // mark clean
            self.mark_clean(node_id);
        }
    }

    pub(crate) fn cleanup(&self, node_id: NodeId) {
        let sources = self.node_sources.borrow();
        if let Some(sources) = sources.get(node_id) {
            let subs = self.node_subscribers.borrow();
            for source in sources.borrow().iter() {
                if let Some(source) = subs.get(*source) {
                    source.borrow_mut().remove(&node_id);
                }
            }
        }
    }

    fn current_state(&self, node: NodeId) -> ReactiveNodeState {
        match self.nodes.borrow().get(node) {
            None => ReactiveNodeState::Clean,
            Some(node) => node.state,
        }
    }

    fn with_observer<T>(&self, observer: NodeId, f: impl FnOnce() -> T) -> T {
        let prev_observer = self.observer.take();
        self.observer.set(Some(observer));
        let v = f();
        self.observer.set(prev_observer);
        v
    }

    fn mark_clean(&self, node: NodeId) {
        //crate::macros::debug_warn!("marking {node:?} clean");
        let mut nodes = self.nodes.borrow_mut();
        if let Some(node) = nodes.get_mut(node) {
            node.state = ReactiveNodeState::Clean;
        }
    }

    #[allow(clippy::await_holding_refcell_ref)] // not using this part of ouroboros
    pub(crate) fn mark_dirty(&self, node: NodeId) {
        //crate::macros::debug_warn!("marking {node:?} dirty");
        let mut nodes = self.nodes.borrow_mut();
        let mut pending_effects = self.pending_effects.borrow_mut();
        let subscribers = self.node_subscribers.borrow();
        let current_observer = self.observer.get();

        // mark self dirty
        if let Some(current_node) = nodes.get_mut(node) {
            Runtime::mark(
                node,
                current_node,
                ReactiveNodeState::Dirty,
                &mut pending_effects,
                current_observer,
            );

            /*
             * Depth-first DAG traversal that uses a stack of iterators instead of
             * buffering the entire to-visit list. Visited nodes are either marked as
             * `Check` or `DirtyMarked`.
             *
             * Because `RefCell`, borrowing the iterators all at once is difficult,
             * so a self-referential struct is used instead. ouroboros produces safe
             * code, but it would not be recommended to use this outside of this
             * algorithm.
             */

            #[ouroboros::self_referencing]
            struct RefIter<'a> {
                set: std::cell::Ref<'a, FxIndexSet<NodeId>>,

                // Boxes the iterator internally
                #[borrows(set)]
                #[covariant]
                iter: indexmap::set::Iter<'this, NodeId>,
            }

            /// Due to the limitations of ouroboros, we cannot borrow the
            /// stack and iter simultaneously, or directly within the loop,
            /// therefore this must be used to command the outside scope
            /// of what to do.
            enum IterResult<'a> {
                Continue,
                Empty,
                NewIter(RefIter<'a>),
            }

            let mut stack = Vec::new();

            if let Some(children) = subscribers.get(node) {
                stack.push(RefIter::new(children.borrow(), |children| {
                    children.iter()
                }));
            }

            while let Some(iter) = stack.last_mut() {
                let res = iter.with_iter_mut(|iter| {
                    let Some(mut child) = iter.next().copied() else {
                        return IterResult::Empty;
                    };

                    while let Some(node) = nodes.get_mut(child) {
                        if node.state == ReactiveNodeState::Check
                            || node.state == ReactiveNodeState::DirtyMarked
                        {
                            return IterResult::Continue;
                        }

                        Runtime::mark(
                            child,
                            node,
                            ReactiveNodeState::Check,
                            &mut pending_effects,
                            current_observer,
                        );

                        if let Some(children) = subscribers.get(child) {
                            let children = children.borrow();

                            if !children.is_empty() {
                                // avoid going through an iterator in the simple psuedo-recursive case
                                if children.len() == 1 {
                                    child = children[0];
                                    continue;
                                }

                                return IterResult::NewIter(RefIter::new(
                                    children,
                                    |children| children.iter(),
                                ));
                            }
                        }

                        break;
                    }

                    IterResult::Continue
                });

                match res {
                    IterResult::Continue => continue,
                    IterResult::NewIter(iter) => stack.push(iter),
                    IterResult::Empty => {
                        stack.pop();
                    }
                }
            }
        }
    }

    #[inline(always)] // small function, used in hot loop
    fn mark(
        //nodes: &mut SlotMap<NodeId, ReactiveNode>,
        node_id: NodeId,
        node: &mut ReactiveNode,
        level: ReactiveNodeState,
        pending_effects: &mut Vec<NodeId>,
        current_observer: Option<NodeId>,
    ) {
        //crate::macros::debug_warn!("marking {node_id:?} {level:?}");
        if level > node.state {
            node.state = level;
        }

        if matches!(node.node_type, ReactiveNodeType::Effect { .. } if current_observer != Some(node_id))
        {
            //crate::macros::debug_warn!("pushing effect {node_id:?}");
            //debug_assert!(!pending_effects.contains(&node_id));
            pending_effects.push(node_id)
        }

        if node.state == ReactiveNodeState::Dirty {
            node.state = ReactiveNodeState::DirtyMarked;
        }
    }

    pub(crate) fn run_effects(runtime_id: RuntimeId) {
        _ = with_runtime(runtime_id, |runtime| {
            runtime.run_your_effects();
        });
    }

    pub(crate) fn run_your_effects(&self) {
        if !self.batching.get() {
            let effects = self.pending_effects.take();
            for effect_id in effects {
                self.update_if_necessary(effect_id);
            }
        }
    }

    pub(crate) fn dispose_node(&self, node: NodeId) {
        self.node_sources.borrow_mut().remove(node);
        self.node_subscribers.borrow_mut().remove(node);
        self.nodes.borrow_mut().remove(node);
    }
}

impl Debug for Runtime {
    fn fmt(&self, f: &mut std::fmt::Formatter<'_>) -> std::fmt::Result {
        f.debug_struct("Runtime")
            .field("shared_context", &self.shared_context)
            .field("observer", &self.observer)
            .field("scopes", &self.scopes)
            .field("scope_parents", &self.scope_parents)
            .field("scope_children", &self.scope_children)
            .finish()
    }
}
/// Get the selected runtime from the thread-local set of runtimes. On the server,
/// this will return the correct runtime. In the browser, there should only be one runtime.
#[inline(always)] // it monomorphizes anyway
pub(crate) fn with_runtime<T>(
    id: RuntimeId,
    f: impl FnOnce(&Runtime) -> T,
) -> Result<T, ()> {
    // in the browser, everything should exist under one runtime
    cfg_if! {
        if #[cfg(any(feature = "csr", feature = "hydrate"))] {
            _ = id;
            Ok(RUNTIME.with(|runtime| f(runtime)))
        } else {
            RUNTIMES.with(|runtimes| {
                let runtimes = runtimes.borrow();
                match runtimes.get(id) {
                    None => Err(()),
                    Some(runtime) => Ok(f(runtime))
                }
            })
        }
    }
}

#[doc(hidden)]
#[must_use = "Runtime will leak memory if Runtime::dispose() is never called."]
/// Creates a new reactive [Runtime]. This should almost always be handled by the framework.
pub fn create_runtime() -> RuntimeId {
    cfg_if! {
        if #[cfg(any(feature = "csr", feature = "hydrate"))] {
            Default::default()
        } else {
            RUNTIMES.with(|runtimes| runtimes.borrow_mut().insert(Runtime::new()))
        }
    }
}

#[cfg(not(any(feature = "csr", feature = "hydrate")))]
slotmap::new_key_type! {
    /// Unique ID assigned to a [Runtime](crate::Runtime).
    pub struct RuntimeId;
}

/// Unique ID assigned to a [Runtime](crate::Runtime).
#[cfg(any(feature = "csr", feature = "hydrate"))]
#[derive(Default, Debug, Clone, Copy, PartialEq, Eq, Hash)]
pub struct RuntimeId;

impl RuntimeId {
    /// Removes the runtime, disposing all its child [Scope](crate::Scope)s.
    pub fn dispose(self) {
        cfg_if! {
            if #[cfg(not(any(feature = "csr", feature = "hydrate")))] {
                let runtime = RUNTIMES.with(move |runtimes| runtimes.borrow_mut().remove(self));
                drop(runtime);
            }
        }
    }

    pub(crate) fn raw_scope_and_disposer(self) -> (Scope, ScopeDisposer) {
        with_runtime(self, |runtime| {
            let id = { runtime.scopes.borrow_mut().insert(Default::default()) };
            let scope = Scope { runtime: self, id };
            let disposer = ScopeDisposer(scope);
            (scope, disposer)
        })
        .expect(
            "tried to create raw scope in a runtime that has already been \
             disposed",
        )
    }

    pub(crate) fn raw_scope_and_disposer_with_parent(
        self,
        parent: Option<Scope>,
    ) -> (Scope, ScopeDisposer) {
        with_runtime(self, |runtime| {
            let id = { runtime.scopes.borrow_mut().insert(Default::default()) };
            if let Some(parent) = parent {
                runtime.scope_parents.borrow_mut().insert(id, parent.id);
            }
            let scope = Scope { runtime: self, id };
            let disposer = ScopeDisposer(scope);
            (scope, disposer)
        })
        .expect("tried to crate scope in a runtime that has been disposed")
    }

    #[inline(always)]
    pub(crate) fn run_scope_undisposed<T>(
        self,
        f: impl FnOnce(Scope) -> T,
        parent: Option<Scope>,
    ) -> (T, ScopeId, ScopeDisposer) {
        let (scope, disposer) = self.raw_scope_and_disposer_with_parent(parent);

        (f(scope), scope.id, disposer)
    }

    #[inline(always)]
    pub(crate) fn run_scope<T>(
        self,
        f: impl FnOnce(Scope) -> T,
        parent: Option<Scope>,
    ) -> T {
        let (ret, _, disposer) = self.run_scope_undisposed(f, parent);
        disposer.dispose();
        ret
    }

    pub(crate) fn create_concrete_signal(
        self,
        value: Rc<RefCell<dyn Any>>,
    ) -> NodeId {
        with_runtime(self, |runtime| {
            runtime.nodes.borrow_mut().insert(ReactiveNode {
                value,
                state: ReactiveNodeState::Clean,
                node_type: ReactiveNodeType::Signal,
            })
        })
        .expect("tried to create a signal in a runtime that has been disposed")
    }

    #[track_caller]
    #[inline(always)]
    pub(crate) fn create_signal<T>(
        self,
        value: T,
    ) -> (ReadSignal<T>, WriteSignal<T>)
    where
        T: Any + 'static,
    {
        let id = self.create_concrete_signal(
            Rc::new(RefCell::new(value)) as Rc<RefCell<dyn Any>>
        );

        (
            ReadSignal {
                runtime: self,
                id,
                ty: PhantomData,
                #[cfg(any(debug_assertions, feature = "ssr"))]
                defined_at: std::panic::Location::caller(),
            },
            WriteSignal {
                runtime: self,
                id,
                ty: PhantomData,
                #[cfg(any(debug_assertions, feature = "ssr"))]
                defined_at: std::panic::Location::caller(),
            },
        )
    }

    #[track_caller]
    pub(crate) fn create_many_signals_with_map<T, U>(
        self,
        cx: Scope,
        values: impl IntoIterator<Item = T>,
        map_fn: impl Fn((ReadSignal<T>, WriteSignal<T>)) -> U,
    ) -> Vec<U>
    where
        T: Any + 'static,
    {
        with_runtime(self, move |runtime| {
            let mut signals = runtime.nodes.borrow_mut();
            let properties = runtime.scopes.borrow();
            let mut properties = properties
                .get(cx.id)
                .expect(
                    "tried to add signals to a scope that has been disposed",
                )
                .borrow_mut();
            let values = values.into_iter();
            let size = values.size_hint().0;
            signals.reserve(size);
            properties.reserve(size);
            values
                .map(|value| {
                    signals.insert(ReactiveNode {
                        value: Rc::new(RefCell::new(value)),
                        state: ReactiveNodeState::Clean,
                        node_type: ReactiveNodeType::Signal,
                    })
                })
                .map(|id| {
                    properties.push(ScopeProperty::Signal(id));
                    (
                        ReadSignal {
                            runtime: self,
                            id,
                            ty: PhantomData,
                            #[cfg(any(debug_assertions, feature="ssr"))]
                            defined_at: std::panic::Location::caller(),
                        },
                        WriteSignal {
                            runtime: self,
                            id,
                            ty: PhantomData,
                            #[cfg(any(debug_assertions, feature="ssr"))]
                            defined_at: std::panic::Location::caller(),
                        },
                    )
                })
                .map(map_fn)
                .collect()
        })
        .expect("tried to create a signal in a runtime that has been disposed")
    }

    #[track_caller]
    #[inline(always)]
    pub(crate) fn create_rw_signal<T>(self, value: T) -> RwSignal<T>
    where
        T: Any + 'static,
    {
        let id = self.create_concrete_signal(
            Rc::new(RefCell::new(value)) as Rc<RefCell<dyn Any>>
        );
        //crate::macros::debug_warn!(
        //    "created RwSignal {id:?} at {:?}",
        //    std::panic::Location::caller()
        //);
        RwSignal {
            runtime: self,
            id,
            ty: PhantomData,
            #[cfg(any(debug_assertions, feature = "ssr"))]
            defined_at: std::panic::Location::caller(),
        }
    }

    pub(crate) fn create_concrete_effect(
        self,
        value: Rc<RefCell<dyn Any>>,
        effect: Rc<dyn AnyComputation>,
    ) -> NodeId {
        with_runtime(self, |runtime| {
            let id = runtime.nodes.borrow_mut().insert(ReactiveNode {
                value: Rc::clone(&value),
                state: ReactiveNodeState::Clean,
                node_type: ReactiveNodeType::Effect {
                    f: Rc::clone(&effect),
                },
            });

            // run the effect for the first time
            let prev_observer = runtime.observer.take();
            runtime.observer.set(Some(id));

            effect.run(value);

            runtime.observer.set(prev_observer);

            id
        })
        .expect("tried to create an effect in a runtime that has been disposed")
    }

    pub(crate) fn create_concrete_memo(
        self,
        value: Rc<RefCell<dyn Any>>,
        computation: Rc<dyn AnyComputation>,
    ) -> NodeId {
        with_runtime(self, |runtime| {
            runtime.nodes.borrow_mut().insert(ReactiveNode {
                value,
                // memos are lazy, so are dirty when created
                // will be run the first time we ask for it
                state: ReactiveNodeState::Dirty,
                node_type: ReactiveNodeType::Memo { f: computation },
            })
        })
        .expect("tried to create a memo in a runtime that has been disposed")
    }

    #[track_caller]
    #[inline(always)]
    pub(crate) fn create_effect<T>(
        self,
        f: impl Fn(Option<T>) -> T + 'static,
    ) -> NodeId
    where
        T: Any + 'static,
    {
<<<<<<< HEAD
        #[cfg(any(debug_assertions, feature = "ssr"))]
        let defined_at = std::panic::Location::caller();

        let effect = Effect {
            f,
            ty: PhantomData,
            #[cfg(any(debug_assertions, feature = "ssr"))]
            defined_at,
        };

        let value = Rc::new(RefCell::new(None::<T>));
        self.create_concrete_effect(value, Rc::new(effect))
=======
        self.create_concrete_effect(
            Rc::new(RefCell::new(None::<T>)),
            Rc::new(Effect {
                f,
                ty: PhantomData,
                #[cfg(debug_assertions)]
                defined_at: std::panic::Location::caller(),
            }),
        )
>>>>>>> 70f3edb0
    }

    #[track_caller]
    #[inline(always)]
    pub(crate) fn create_memo<T>(
        self,
        f: impl Fn(Option<&T>) -> T + 'static,
    ) -> Memo<T>
    where
        T: PartialEq + Any + 'static,
    {
<<<<<<< HEAD
        #[cfg(any(debug_assertions, feature = "ssr"))]
        let defined_at = std::panic::Location::caller();

        let id = with_runtime(self, |runtime| {
            runtime.nodes.borrow_mut().insert(ReactiveNode {
                value: Rc::new(RefCell::new(None::<T>)),
                // memos are lazy, so are dirty when created
                // will be run the first time we ask for it
                state: ReactiveNodeState::Dirty,
                node_type: ReactiveNodeType::Memo {
                    f: Rc::new(MemoState {
                        f,
                        t: PhantomData,
                        #[cfg(any(debug_assertions, feature = "ssr"))]
                        defined_at,
                    }),
                },
            })
        })
        .expect("tried to create a memo in a runtime that has been disposed");

=======
>>>>>>> 70f3edb0
        Memo {
            runtime: self,
            id: self.create_concrete_memo(
                Rc::new(RefCell::new(None::<T>)),
                Rc::new(MemoState {
                    f,
                    t: PhantomData,
                    #[cfg(debug_assertions)]
                    defined_at: std::panic::Location::caller(),
                }),
            ),
            ty: PhantomData,
<<<<<<< HEAD
            #[cfg(any(debug_assertions, feature = "ssr"))]
            defined_at,
=======
            #[cfg(debug_assertions)]
            defined_at: std::panic::Location::caller(),
>>>>>>> 70f3edb0
        }
    }
}

impl Runtime {
    pub fn new() -> Self {
        Self::default()
    }

    pub(crate) fn create_unserializable_resource(
        &self,
        state: Rc<dyn UnserializableResource>,
    ) -> ResourceId {
        self.resources
            .borrow_mut()
            .insert(AnyResource::Unserializable(state))
    }

    pub(crate) fn create_serializable_resource(
        &self,
        state: Rc<dyn SerializableResource>,
    ) -> ResourceId {
        self.resources
            .borrow_mut()
            .insert(AnyResource::Serializable(state))
    }

    pub(crate) fn resource<S, T, U>(
        &self,
        id: ResourceId,
        f: impl FnOnce(&ResourceState<S, T>) -> U,
    ) -> U
    where
        S: 'static,
        T: 'static,
    {
        let resources = self.resources.borrow();
        let res = resources.get(id);
        if let Some(res) = res {
            let res_state = match res {
                AnyResource::Unserializable(res) => res.as_any(),
                AnyResource::Serializable(res) => res.as_any(),
            }
            .downcast_ref::<ResourceState<S, T>>();

            if let Some(n) = res_state {
                f(n)
            } else {
                panic!(
                    "couldn't convert {id:?} to ResourceState<{}, {}>",
                    std::any::type_name::<S>(),
                    std::any::type_name::<T>(),
                );
            }
        } else {
            panic!("couldn't locate {id:?}");
        }
    }

    /// Returns IDs for all [resources](crate::Resource) found on any scope.
    pub(crate) fn all_resources(&self) -> Vec<ResourceId> {
        self.resources
            .borrow()
            .iter()
            .map(|(resource_id, _)| resource_id)
            .collect()
    }

    /// Returns IDs for all [resources](crate::Resource) found on any
    /// scope, pending from the server.
    pub(crate) fn pending_resources(&self) -> Vec<ResourceId> {
        self.resources
            .borrow()
            .iter()
            .filter_map(|(resource_id, res)| {
                if matches!(res, AnyResource::Serializable(_)) {
                    Some(resource_id)
                } else {
                    None
                }
            })
            .collect()
    }

    pub(crate) fn serialization_resolvers(
        &self,
        cx: Scope,
    ) -> FuturesUnordered<PinnedFuture<(ResourceId, String)>> {
        let f = FuturesUnordered::new();
        for (id, resource) in self.resources.borrow().iter() {
            if let AnyResource::Serializable(resource) = resource {
                f.push(resource.to_serialization_resolver(cx, id));
            }
        }
        f
    }

    pub(crate) fn get_value(
        &self,
        node_id: NodeId,
    ) -> Option<Rc<RefCell<dyn Any>>> {
        let signals = self.nodes.borrow();
        signals.get(node_id).map(|node| Rc::clone(&node.value))
    }
}

impl PartialEq for Runtime {
    fn eq(&self, other: &Self) -> bool {
        std::ptr::eq(self, other)
    }
}

impl Eq for Runtime {}

impl std::hash::Hash for Runtime {
    fn hash<H: std::hash::Hasher>(&self, state: &mut H) {
        std::ptr::hash(&self, state);
    }
}<|MERGE_RESOLUTION|>--- conflicted
+++ resolved
@@ -644,30 +644,15 @@
     where
         T: Any + 'static,
     {
-<<<<<<< HEAD
-        #[cfg(any(debug_assertions, feature = "ssr"))]
-        let defined_at = std::panic::Location::caller();
-
-        let effect = Effect {
-            f,
-            ty: PhantomData,
-            #[cfg(any(debug_assertions, feature = "ssr"))]
-            defined_at,
-        };
-
-        let value = Rc::new(RefCell::new(None::<T>));
-        self.create_concrete_effect(value, Rc::new(effect))
-=======
         self.create_concrete_effect(
             Rc::new(RefCell::new(None::<T>)),
             Rc::new(Effect {
                 f,
                 ty: PhantomData,
-                #[cfg(debug_assertions)]
+                #[cfg(any(debug_assertions, feature="ssr"))]
                 defined_at: std::panic::Location::caller(),
             }),
         )
->>>>>>> 70f3edb0
     }
 
     #[track_caller]
@@ -679,30 +664,6 @@
     where
         T: PartialEq + Any + 'static,
     {
-<<<<<<< HEAD
-        #[cfg(any(debug_assertions, feature = "ssr"))]
-        let defined_at = std::panic::Location::caller();
-
-        let id = with_runtime(self, |runtime| {
-            runtime.nodes.borrow_mut().insert(ReactiveNode {
-                value: Rc::new(RefCell::new(None::<T>)),
-                // memos are lazy, so are dirty when created
-                // will be run the first time we ask for it
-                state: ReactiveNodeState::Dirty,
-                node_type: ReactiveNodeType::Memo {
-                    f: Rc::new(MemoState {
-                        f,
-                        t: PhantomData,
-                        #[cfg(any(debug_assertions, feature = "ssr"))]
-                        defined_at,
-                    }),
-                },
-            })
-        })
-        .expect("tried to create a memo in a runtime that has been disposed");
-
-=======
->>>>>>> 70f3edb0
         Memo {
             runtime: self,
             id: self.create_concrete_memo(
@@ -710,18 +671,13 @@
                 Rc::new(MemoState {
                     f,
                     t: PhantomData,
-                    #[cfg(debug_assertions)]
+                    #[cfg(any(debug_assertions, feature="ssr"))]
                     defined_at: std::panic::Location::caller(),
                 }),
             ),
             ty: PhantomData,
-<<<<<<< HEAD
             #[cfg(any(debug_assertions, feature = "ssr"))]
-            defined_at,
-=======
-            #[cfg(debug_assertions)]
             defined_at: std::panic::Location::caller(),
->>>>>>> 70f3edb0
         }
     }
 }
