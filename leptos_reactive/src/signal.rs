#![forbid(unsafe_code)]
use crate::{
<<<<<<< HEAD
    create_effect, debug_warn, on_cleanup,
=======
    macros::debug_warn,
>>>>>>> ca9419b5
    runtime::{with_runtime, RuntimeId},
    Runtime, Scope, ScopeProperty,
};
use cfg_if::cfg_if;
use futures::Stream;
use std::{fmt::Debug, marker::PhantomData, pin::Pin};
use thiserror::Error;

macro_rules! impl_get_fn_traits {
    ($($ty:ident),*) => {
        $(
            #[cfg(not(feature = "stable"))]
            impl<T: Clone> FnOnce<()> for $ty<T> {
                type Output = T;

                extern "rust-call" fn call_once(self, _args: ()) -> Self::Output {
                    self.get()
                }
            }

            #[cfg(not(feature = "stable"))]
            impl<T: Clone> FnMut<()> for $ty<T> {
                extern "rust-call" fn call_mut(&mut self, _args: ()) -> Self::Output {
                    self.get()
                }
            }

            #[cfg(not(feature = "stable"))]
            impl<T: Clone> Fn<()> for $ty<T> {
                extern "rust-call" fn call(&self, _args: ()) -> Self::Output {
                    self.get()
                }
            }
        )*
    };
}

macro_rules! impl_set_fn_traits {
    ($($ty:ident),*) => {
        $(
            #[cfg(not(feature = "stable"))]
            impl<T> FnOnce<(T,)> for $ty<T> {
                type Output = ();

                extern "rust-call" fn call_once(self, args: (T,)) -> Self::Output {
                    self.set(args.0)
                }
            }

            #[cfg(not(feature = "stable"))]
            impl<T> FnMut<(T,)> for $ty<T> {
                extern "rust-call" fn call_mut(&mut self, args: (T,)) -> Self::Output {
                    self.set(args.0)
                }
            }

            #[cfg(not(feature = "stable"))]
            impl<T> Fn<(T,)> for $ty<T> {
                extern "rust-call" fn call(&self, args: (T,)) -> Self::Output {
                    self.set(args.0)
                }
            }
        )*
    };
}

impl_get_fn_traits![ReadSignal, RwSignal];
impl_set_fn_traits![WriteSignal, RwSignal];

/// This trait allows getting an owned value of the signals
/// inner type.
pub trait GettableSignal<T: Clone> {
    /// Clones and returns the current value of the signal, and subscribes
    /// the running effect to this signal.
    fn get(&self) -> T;

    /// Clones and returns the signal value, returning [`Some`] if the signal
    /// is still alive, and [`None`] otherwise.
    fn try_get(&self) -> Option<T>;
}

/// This trait allows obtaining an immutable reference to the signal's
/// inner type.
pub trait RefSignal<T> {
    /// Applies a function to the current value of the signal, and subscribes
    /// the running effect to this signal.
    fn with<O>(&self, f: impl FnOnce(&T) -> O) -> O;

    /// Applies a function to the current value of the signal, and subscribes
    /// the running effect to this signal. Returns [`Some`] if the signal is
    /// valid and the function ran, otherwise returns [`None`].
    fn try_with<O>(&self, f: impl FnOnce(&T) -> O) -> Option<O>;
}

/// This trait allows setting the value of a signal.
pub trait SettableSignal<T> {
    /// Sets the signal’s value and notifies subscribers.
    ///
    /// **Note:** `set()` does not auto-memoize, i.e., it will notify subscribers
    /// even if the value has not actually changed.
    fn set(&self, new_value: T);

    /// Sets the signal’s value and notifies subscribers. Returns [`None`]
    /// if the signal is still valid, [`Some(T)`] otherwise.
    ///
    /// **Note:** `set()` does not auto-memoize, i.e., it will notify subscribers
    /// even if the value has not actually changed.    
    fn try_set(&self, new_value: T) -> Option<T>;
}

/// This trait allows updating the inner value of a signal.
pub trait UpdatableSignal<T> {
    /// Applies a function to the current value to mutate it in place
    /// and notifies subscribers that the signal has changed.
    ///
    /// **Note:** `update()` does not auto-memoize, i.e., it will notify subscribers
    /// even if the value has not actually changed.
    fn update<O>(&self, f: impl FnOnce(&mut T) -> O) -> O;

    /// Applies a function to the current value to mutate it in place
    /// and notifies subscribers that the signal has changed. Returns
    /// [`Some(O)`] if the signal is still valid, [`None`] otherwise.
    ///
    /// **Note:** `update()` does not auto-memoize, i.e., it will notify subscribers
    /// even if the value has not actually changed.
    fn try_update<O>(&self, f: impl FnOnce(&mut T) -> O) -> Option<O>;
}

/// Trait implemented for all signal types which you can `get` a value
/// from, such as [`ReadSignal`],
/// [`Memo`](crate::Memo), etc., which allows getting the inner value without
/// subscribing to the current scope.
pub trait UntrackedGettableSignal<T> {
    /// Gets the signal's value without creating a dependency on the
    /// current scope.
    fn get_untracked(&self) -> T
    where
        T: Clone;

    /// Runs the provided closure with a reference to the current
    /// value without creating a dependency on the current scope.
    fn with_untracked<O>(&self, f: impl FnOnce(&T) -> O) -> O;
}

/// Trait implemented for all signal types which you can `set` the inner
/// value, such as [`WriteSignal`] and [`RwSignal`], which allows setting
/// the inner value without causing effects which depend on the signal
/// from being run.
pub trait UntrackedSettableSignal<T> {
    /// Sets the signal's value without notifying dependents.
    fn set_untracked(&self, new_value: T);

    /// Runs the provided closure with a mutable reference to the current
    /// value without notifying dependents.
    fn update_untracked(&self, f: impl FnOnce(&mut T));

    /// Runs the provided closure with a mutable reference to the current
    /// value without notifying dependents and returns
    /// the value the closure returned.
    fn update_returning_untracked<U>(&self, f: impl FnOnce(&mut T) -> U) -> Option<U>;
}

/// This trait allows converting a signal into a async [`Stream`].
pub trait StreamableSignal<T> {
    /// Generates a [`Stream`] that emits the new value of the signal
    /// whenever it changes.

    // We're returning an opaque type until impl trait in trait
    // positions are stabilized, and also so any underlying
    // changes are non-breaking
    fn to_stream(&self, cx: Scope) -> Pin<Box<dyn Stream<Item = T>>>;
}

/// Creates a signal, the basic reactive primitive.
///
/// A signal is a piece of data that may change over time,
/// and notifies other code when it has changed. This is the
/// core primitive of Leptos’s reactive system.
///
/// Takes a reactive [Scope] and the initial value as arguments,
/// and returns a tuple containing a [ReadSignal] and a [WriteSignal],
/// each of which can be called as a function.
///
/// ```
/// # use leptos_reactive::*;
/// # create_scope(create_runtime(), |cx| {
/// let (count, set_count) = create_signal(cx, 0);
///
/// // ✅ calling the getter clones and returns the value
/// assert_eq!(count(), 0);
///
/// // ✅ calling the setter sets the value
/// set_count(1);
/// assert_eq!(count(), 1);
///
/// // ❌ don't try to call the getter within the setter
/// // set_count(count() + 1);
///
/// // ✅ instead, use .update() to mutate the value in place
/// set_count.update(|count: &mut i32| *count += 1);
/// assert_eq!(count(), 2);
///
/// // ✅ you can create "derived signals" with the same Fn() -> T interface
/// let double_count = move || count() * 2; // signals are `Copy` so you can `move` them anywhere
/// set_count(0);
/// assert_eq!(double_count(), 0);
/// set_count(1);
/// assert_eq!(double_count(), 2);
/// # }).dispose();
/// #
/// ```
#[cfg_attr(
    debug_assertions,
    instrument(
        level = "trace",
        skip_all,
        fields(
            scope = ?cx.id,
            ty = %std::any::type_name::<T>()
        )
    )
)]
#[track_caller]
pub fn create_signal<T>(cx: Scope, value: T) -> (ReadSignal<T>, WriteSignal<T>) {
    let s = cx.runtime.create_signal(value);
    cx.with_scope_property(|prop| prop.push(ScopeProperty::Signal(s.0.id)));
    s
}

/// Creates a signal that always contains the most recent value emitted by a
/// [Stream](futures::stream::Stream).
/// If the stream has not yet emitted a value since the signal was created, the signal's
/// value will be `None`.
///
/// **Note**: If used on the server side during server rendering, this will return `None`
/// immediately and not begin driving the stream.
#[cfg_attr(
    debug_assertions,
    instrument(
        level = "trace",
        skip_all,
        fields(
            scope = ?cx.id,
        )
    )
)]
pub fn create_signal_from_stream<T>(
    cx: Scope,
    #[allow(unused_mut)] // allowed because needed for SSR
    mut stream: impl Stream<Item = T> + Unpin + 'static,
) -> ReadSignal<Option<T>> {
    cfg_if! {
        if #[cfg(feature = "ssr")] {
            _ = stream;
            let (read, _) = create_signal(cx, None);
            read
        } else {
            use crate::spawn_local;
            use futures::StreamExt;

            let (read, write) = create_signal(cx, None);
            spawn_local(async move {
                while let Some(value) = stream.next().await {
                    write.set(Some(value));
                }
            });
            read
        }
    }
}

/// The getter for a reactive signal.
///
/// A signal is a piece of data that may change over time,
/// and notifies other code when it has changed. This is the
/// core primitive of Leptos’s reactive system.
///
/// Calling [ReadSignal::get] within an effect will cause that effect
/// to subscribe to the signal, and to re-run whenever the value of
/// the signal changes.
///
/// `ReadSignal` implements [Fn], so that `value()` and `value.get()` are identical.
///
/// `ReadSignal` is also [Copy] and `'static`, so it can very easily moved into closures
/// or copied structs.
///
/// ```
/// # use leptos_reactive::*;
/// # create_scope(create_runtime(), |cx| {
/// let (count, set_count) = create_signal(cx, 0);
///
/// // ✅ calling the getter clones and returns the value
/// assert_eq!(count(), 0);
///
/// // ✅ calling the setter sets the value
/// set_count(1);
/// assert_eq!(count(), 1);
///
/// // ❌ don't try to call the getter within the setter
/// // set_count(count() + 1);
///
/// // ✅ instead, use .update() to mutate the value in place
/// set_count.update(|count: &mut i32| *count += 1);
/// assert_eq!(count(), 2);
///
/// // ✅ you can create "derived signals" with the same Fn() -> T interface
/// let double_count = move || count() * 2; // signals are `Copy` so you can `move` them anywhere
/// set_count(0);
/// assert_eq!(double_count(), 0);
/// set_count(1);
/// assert_eq!(double_count(), 2);
/// # }).dispose();
/// #
/// ```
#[derive(Debug, PartialEq, Eq, Hash)]
pub struct ReadSignal<T>
where
    T: 'static,
{
    pub(crate) runtime: RuntimeId,
    pub(crate) id: SignalId,
    pub(crate) ty: PhantomData<T>,
    #[cfg(debug_assertions)]
    pub(crate) defined_at: &'static std::panic::Location<'static>,
}

impl<T> UntrackedGettableSignal<T> for ReadSignal<T> {
    #[cfg_attr(
        debug_assertions,
        instrument(
            level = "trace",
            name = "ReadSignal::get_untracked()",
            skip_all,
            fields(
                id = ?self.id,
                defined_at = %self.defined_at,
                ty = %std::any::type_name::<T>()
            )
        )
    )]
    fn get_untracked(&self) -> T
    where
        T: Clone,
    {
        self.with_no_subscription(|v| v.clone())
    }

    #[cfg_attr(
        debug_assertions,
        instrument(
            level = "trace",
            name = "ReadSignal::with_untracked()",
            skip_all,
            fields(
                id = ?self.id,
                defined_at = %self.defined_at,
                ty = %std::any::type_name::<T>()
            )
        )
    )]
    fn with_untracked<O>(&self, f: impl FnOnce(&T) -> O) -> O {
        self.with_no_subscription(f)
    }
}

/// # Examples
///
/// ```
/// # use leptos_reactive::*;
/// # create_scope(create_runtime(), |cx| {
/// let (name, set_name) = create_signal(cx, "Alice".to_string());
///
/// // ❌ unnecessarily clones the string
/// let first_char = move || name().chars().next().unwrap();
/// assert_eq!(first_char(), 'A');
///
/// // ✅ gets the first char without cloning the `String`
/// let first_char = move || name.with(|n| n.chars().next().unwrap());
/// assert_eq!(first_char(), 'A');
/// set_name("Bob".to_string());
/// assert_eq!(first_char(), 'B');
/// });
/// ```
impl<T> RefSignal<T> for ReadSignal<T> {
    #[cfg_attr(
        debug_assertions,
        instrument(
            level = "trace",
            name = "ReadSignal::with()",
            skip_all,
            fields(
                id = ?self.id,
                defined_at = %self.defined_at,
                ty = %std::any::type_name::<T>()
            )
        )
    )]
    fn with<U>(&self, f: impl FnOnce(&T) -> U) -> U {
        self.id.with(self.runtime, f)
    }

    #[cfg_attr(
        debug_assertions,
        instrument(
            level = "trace",
            name = "ReadSignal::try_with()",
            skip_all,
            fields(
                id = ?self.id,
                defined_at = %self.defined_at,
                ty = %std::any::type_name::<T>()
            )
        )
    )]
    fn try_with<O>(&self, f: impl FnOnce(&T) -> O) -> Option<O> {
        with_runtime(self.runtime, |runtime| self.id.try_with(runtime, f).ok())
            .ok()
            .flatten()
    }
}

/// # Examples
///
/// ```
/// # use leptos_reactive::*;
/// # create_scope(create_runtime(), |cx| {
/// let (count, set_count) = create_signal(cx, 0);
///
/// // calling the getter clones and returns the value
/// assert_eq!(count(), 0);
/// });
/// ```
impl<T: Clone> GettableSignal<T> for ReadSignal<T> {
    #[cfg_attr(
        debug_assertions,
        instrument(
            level = "trace",
            name = "ReadSignal::get()",
            skip_all,
            fields(
                id = ?self.id,
                defined_at = %self.defined_at,
                ty = %std::any::type_name::<T>()
            )
        )
    )]
    fn get(&self) -> T {
        self.id.with(self.runtime, T::clone)
    }

    #[cfg_attr(
        debug_assertions,
        instrument(
            level = "trace",
            name = "ReadSignal::try_get()",
            skip_all,
            fields(
                id = ?self.id,
                defined_at = %self.defined_at,
                ty = %std::any::type_name::<T>()
            )
        )
    )]
    fn try_get(&self) -> Option<T> {
        self.try_with(Clone::clone).ok()
    }
}

impl<T: Clone> StreamableSignal<T> for ReadSignal<T> {
    #[cfg_attr(
        debug_assertions,
        instrument(
            level = "trace",
            name = "ReadSignal::to_stream()",
            skip_all,
            fields(
                id = ?self.id,
                defined_at = %self.defined_at,
                ty = %std::any::type_name::<T>()
            )
        )
    )]
    fn to_stream(&self, cx: Scope) -> Pin<Box<dyn Stream<Item = T>>> {
        let (tx, rx) = futures::channel::mpsc::unbounded();

        let close_channel = tx.clone();

        on_cleanup(cx, move || close_channel.close_channel());

        let this = *self;

        create_effect(cx, move |_| {
            let _ = tx.unbounded_send(this.get());
        });

        Box::pin(rx)
    }
}

impl<T> ReadSignal<T>
where
    T: 'static,
{
    pub(crate) fn with_no_subscription<U>(&self, f: impl FnOnce(&T) -> U) -> U {
        self.id.with_no_subscription(self.runtime, f)
    }

    #[cfg(feature = "hydrate")]
    pub(crate) fn subscribe(&self) {
        _ = with_runtime(self.runtime, |runtime| self.id.subscribe(runtime))
    }

    /// Applies the function to the current Signal, if it exists, and subscribes
    /// the running effect.
    pub(crate) fn try_with<U>(&self, f: impl FnOnce(&T) -> U) -> Result<U, SignalError> {
        match with_runtime(self.runtime, |runtime| self.id.try_with(runtime, f)) {
            Ok(Ok(v)) => Ok(v),
            Ok(Err(e)) => Err(e),
            Err(_) => Err(SignalError::RuntimeDisposed),
        }
    }
}

impl<T> Clone for ReadSignal<T> {
    fn clone(&self) -> Self {
        Self {
            runtime: self.runtime,
            id: self.id,
            ty: PhantomData,
            #[cfg(debug_assertions)]
            defined_at: self.defined_at,
        }
    }
}

impl<T> Copy for ReadSignal<T> {}

/// The setter for a reactive signal.
///
/// A signal is a piece of data that may change over time,
/// and notifies other code when it has changed. This is the
/// core primitive of Leptos’s reactive system.
///
/// Calling [WriteSignal::update] will mutate the signal’s value in place,
/// and notify all subscribers that the signal’s value has changed.
///
/// `ReadSignal` implements [Fn], such that `set_value(new_value)` is equivalent to
/// `set_value.update(|value| *value = new_value)`.
///
/// `WriteSignal` is [Copy] and `'static`, so it can very easily moved into closures
/// or copied structs.
///
/// ```
/// # use leptos_reactive::*;
/// # create_scope(create_runtime(), |cx| {
/// let (count, set_count) = create_signal(cx, 0);
///
/// // ✅ calling the setter sets the value
/// set_count(1);
/// assert_eq!(count(), 1);
///
/// // ❌ don't try to call the getter within the setter
/// // set_count(count() + 1);
///
/// // ✅ instead, use .update() to mutate the value in place
/// set_count.update(|count: &mut i32| *count += 1);
/// assert_eq!(count(), 2);
/// # }).dispose();
/// #
/// ```
#[derive(Debug, PartialEq, Eq, Hash)]
pub struct WriteSignal<T>
where
    T: 'static,
{
    pub(crate) runtime: RuntimeId,
    pub(crate) id: SignalId,
    pub(crate) ty: PhantomData<T>,
    #[cfg(debug_assertions)]
    pub(crate) defined_at: &'static std::panic::Location<'static>,
}

impl<T> UntrackedSettableSignal<T> for WriteSignal<T>
where
    T: 'static,
{
    #[cfg_attr(
        debug_assertions,
        instrument(
            level = "trace",
            name = "WriteSignal::set_untracked()",
            skip_all,
            fields(
                id = ?self.id,
                defined_at = %self.defined_at,
                ty = %std::any::type_name::<T>()
            )
        )
    )]
    fn set_untracked(&self, new_value: T) {
        self.id
            .update_with_no_effect(self.runtime, |v| *v = new_value);
    }

    #[cfg_attr(
        debug_assertions,
        instrument(
            level = "trace",
            name = "WriteSignal::updated_untracked()",
            skip_all,
            fields(
                id = ?self.id,
                defined_at = %self.defined_at,
                ty = %std::any::type_name::<T>()
            )
        )
    )]
    fn update_untracked(&self, f: impl FnOnce(&mut T)) {
        self.id.update_with_no_effect(self.runtime, f);
    }

    #[cfg_attr(
        debug_assertions,
        instrument(
            level = "trace",
            name = "WriteSignal::update_returning_untracked()",
            skip_all,
            fields(
                id = ?self.id,
                defined_at = %self.defined_at,
                ty = %std::any::type_name::<T>()
            )
        )
    )]
    fn update_returning_untracked<U>(&self, f: impl FnOnce(&mut T) -> U) -> Option<U> {
        self.id.update_with_no_effect(self.runtime, f)
    }
}

/// # Examples
/// ```
/// # use leptos_reactive::*;
/// # create_scope(create_runtime(), |cx| {
/// let (count, set_count) = create_signal(cx, 0);
///
/// // notifies subscribers
/// set_count.update(|n| *n = 1); // it's easier just to call set_count(1), though!
/// assert_eq!(count(), 1);
///
/// // you can include arbitrary logic in this update function
/// // also notifies subscribers, even though the value hasn't changed
/// set_count.update(|n| if *n > 3 { *n += 1 });
/// assert_eq!(count(), 1);
/// # }).dispose();
/// ```
impl<T> UpdatableSignal<T> for WriteSignal<T> {
    #[cfg_attr(
        debug_assertions,
        instrument(
            name = "WriteSignal::update()",
            level = "trace",
            skip_all,
            fields(
                id = ?self.id,
                defined_at = %self.defined_at,
                ty = %std::any::type_name::<T>()
            )
        )
    )]
    fn update<O>(&self, f: impl FnOnce(&mut T) -> O) -> O {
        // When the signal is dead?
        self.id.update(self.runtime, f).unwrap()
    }

    #[cfg_attr(
        debug_assertions,
        instrument(
            name = "WriteSignal::try_update()",
            level = "trace",
            skip_all,
            fields(
                id = ?self.id,
                defined_at = %self.defined_at,
                ty = %std::any::type_name::<T>()
            )
        )
    )]
    fn try_update<O>(&self, f: impl FnOnce(&mut T) -> O) -> Option<O> {
        self.id.update(self.runtime, f)
    }
}

/// # Examples
///
/// ```
/// # use leptos_reactive::*;
/// # create_scope(create_runtime(), |cx| {
/// let (count, set_count) = create_signal(cx, 0);
///
/// // notifies subscribers
/// set_count.update(|n| *n = 1); // it's easier just to call set_count(1), though!
/// assert_eq!(count(), 1);
///
/// // you can include arbitrary logic in this update function
/// // also notifies subscribers, even though the value hasn't changed
/// set_count.update(|n| if *n > 3 { *n += 1 });
/// assert_eq!(count(), 1);
/// # }).dispose();
/// ```
impl<T> SettableSignal<T> for WriteSignal<T> {
    #[cfg_attr(
        debug_assertions,
        instrument(
            level = "trace",
            name = "WriteSignal::set()",
            skip_all,
            fields(
                id = ?self.id,
                defined_at = %self.defined_at,
                ty = %std::any::type_name::<T>()
            )
        )
    )]
    fn set(&self, new_value: T) {
        self.id.update(self.runtime, |n| *n = new_value);
    }

    #[cfg_attr(
        debug_assertions,
        instrument(
            level = "trace",
            name = "WriteSignal::try_set()",
            skip_all,
            fields(
                id = ?self.id,
                defined_at = %self.defined_at,
                ty = %std::any::type_name::<T>()
            )
        )
    )]
    fn try_set(&self, new_value: T) -> Option<T> {
        let mut new_value = Some(new_value);

        self.id
            .update(self.runtime, |t| *t = new_value.take().unwrap());

        new_value
    }
}

impl<T> Clone for WriteSignal<T> {
    fn clone(&self) -> Self {
        Self {
            runtime: self.runtime,
            id: self.id,
            ty: PhantomData,
            #[cfg(debug_assertions)]
            defined_at: self.defined_at,
        }
    }
}

impl<T> Copy for WriteSignal<T> {}

/// Creates a reactive signal with the getter and setter unified in one value.
/// You may prefer this style, or it may be easier to pass around in a context
/// or as a function argument.
/// ```
/// # use leptos_reactive::*;
/// # create_scope(create_runtime(), |cx| {
/// let count = create_rw_signal(cx, 0);
///
/// // ✅ set the value
/// count.set(1);
/// assert_eq!(count(), 1);
///
/// // ❌ don't try to call the getter within the setter
/// // count.set(count.get() + 1);
///
/// // ✅ instead, use .update() to mutate the value in place
/// count.update(|count: &mut i32| *count += 1);
/// assert_eq!(count(), 2);
/// # }).dispose();
/// #
/// ```
#[cfg_attr(
    debug_assertions,
    instrument(
        level = "trace",
        skip_all,
        fields(
            ty = %std::any::type_name::<T>()
        )
    )
)]
pub fn create_rw_signal<T>(cx: Scope, value: T) -> RwSignal<T> {
    let s = cx.runtime.create_rw_signal(value);
    cx.with_scope_property(|prop| prop.push(ScopeProperty::Signal(s.id)));
    s
}

/// A signal that combines the getter and setter into one value, rather than
/// separating them into a [ReadSignal] and a [WriteSignal]. You may prefer this
/// its style, or it may be easier to pass around in a context or as a function argument.
/// ```
/// # use leptos_reactive::*;
/// # create_scope(create_runtime(), |cx| {
/// let count = create_rw_signal(cx, 0);
///
/// // ✅ set the value
/// count.set(1);
/// assert_eq!(count(), 1);
///
/// // ❌ don't try to call the getter within the setter
/// // count.set(count.get() + 1);
///
/// // ✅ instead, use .update() to mutate the value in place
/// count.update(|count: &mut i32| *count += 1);
/// assert_eq!(count(), 2);
/// # }).dispose();
/// #
/// ```
#[derive(Debug, PartialEq, Eq, Hash)]
pub struct RwSignal<T>
where
    T: 'static,
{
    pub(crate) runtime: RuntimeId,
    pub(crate) id: SignalId,
    pub(crate) ty: PhantomData<T>,
    #[cfg(debug_assertions)]
    pub(crate) defined_at: &'static std::panic::Location<'static>,
}

impl<T> Clone for RwSignal<T> {
    fn clone(&self) -> Self {
        Self {
            runtime: self.runtime,
            id: self.id,
            ty: self.ty,
            #[cfg(debug_assertions)]
            defined_at: self.defined_at,
        }
    }
}

impl<T> Copy for RwSignal<T> {}

impl<T> UntrackedGettableSignal<T> for RwSignal<T> {
    #[cfg_attr(
        debug_assertions,
        instrument(
            level = "trace",
            name = "RwSignal::get_untracked()",
            skip_all,
            fields(
                id = ?self.id,
                defined_at = %self.defined_at,
                ty = %std::any::type_name::<T>()
            )
        )
    )]
    fn get_untracked(&self) -> T
    where
        T: Clone,
    {
        self.id
            .with_no_subscription(self.runtime, |v: &T| v.clone())
    }

    #[cfg_attr(
        debug_assertions,
        instrument(
            level = "trace",
            name = "RwSignal::with_untracked()",
            skip_all,
            fields(
                id = ?self.id,
                defined_at = %self.defined_at,
                ty = %std::any::type_name::<T>()
            )
        )
    )]
    fn with_untracked<O>(&self, f: impl FnOnce(&T) -> O) -> O {
        self.id.with_no_subscription(self.runtime, f)
    }
}

impl<T> UntrackedSettableSignal<T> for RwSignal<T> {
    #[cfg_attr(
        debug_assertions,
        instrument(
            level = "trace",
            name = "RwSignal::set_untracked()",
            skip_all,
            fields(
                id = ?self.id,
                defined_at = %self.defined_at,
                ty = %std::any::type_name::<T>()
            )
        )
    )]
    fn set_untracked(&self, new_value: T) {
        self.id
            .update_with_no_effect(self.runtime, |v| *v = new_value);
    }

    #[cfg_attr(
        debug_assertions,
        instrument(
            level = "trace",
            name = "RwSignal::update_untracked()",
            skip_all,
            fields(
                id = ?self.id,
                defined_at = %self.defined_at,
                ty = %std::any::type_name::<T>()
            )
        )
    )]
    fn update_untracked(&self, f: impl FnOnce(&mut T)) {
        self.id.update_with_no_effect(self.runtime, f);
    }

    #[cfg_attr(
        debug_assertions,
        instrument(
            level = "trace",
            name = "RwSignal::update_returning_untracked()",
            skip_all,
            fields(
                id = ?self.id,
                defined_at = %self.defined_at,
                ty = %std::any::type_name::<T>()
            )
        )
    )]
    fn update_returning_untracked<U>(&self, f: impl FnOnce(&mut T) -> U) -> Option<U> {
        self.id.update_with_no_effect(self.runtime, f)
    }
}

/// # Examples
///
/// ```
/// # use leptos_reactive::*;
/// # create_scope(create_runtime(), |cx| {
/// let name = create_rw_signal(cx, "Alice".to_string());
///
/// // ❌ unnecessarily clones the string
/// let first_char = move || name().chars().next().unwrap();
/// assert_eq!(first_char(), 'A');
///
/// // ✅ gets the first char without cloning the `String`
/// let first_char = move || name.with(|n| n.chars().next().unwrap());
/// assert_eq!(first_char(), 'A');
/// name.set("Bob".to_string());
/// assert_eq!(first_char(), 'B');
/// # }).dispose();
/// #
/// ```
impl<T> RefSignal<T> for RwSignal<T> {
    #[cfg_attr(
        debug_assertions,
        instrument(
            level = "trace",
            name = "RwSignal::with()",
            skip_all,
            fields(
                id = ?self.id,
                defined_at = %self.defined_at,
                ty = %std::any::type_name::<T>()
            )
        )
    )]
    fn with<U>(&self, f: impl FnOnce(&T) -> U) -> U {
        self.id.with(self.runtime, f)
    }

    #[cfg_attr(
        debug_assertions,
        instrument(
            level = "trace",
            name = "RwSignal::try_with()",
            skip_all,
            fields(
                id = ?self.id,
                defined_at = %self.defined_at,
                ty = %std::any::type_name::<T>()
            )
        )
    )]
    fn try_with<O>(&self, f: impl FnOnce(&T) -> O) -> Option<O> {
        with_runtime(self.runtime, |runtime| self.id.try_with(runtime, f).ok())
            .ok()
            .flatten()
    }
}

/// # Examples
///
/// ```
/// # use leptos_reactive::*;
/// # create_scope(create_runtime(), |cx| {
/// let count = create_rw_signal(cx, 0);
///
/// assert_eq!(count.get(), 0);
///
/// // count() is shorthand for count.get()
/// assert_eq!(count(), 0);
/// # }).dispose();
/// #
/// ```
impl<T: Clone> GettableSignal<T> for RwSignal<T> {
    #[cfg_attr(
        debug_assertions,
        instrument(
            level = "trace",
            name = "RwSignal::get()",
            skip_all,
            fields(
                id = ?self.id,
                defined_at = %self.defined_at,
                ty = %std::any::type_name::<T>()
            )
        )
    )]
    fn get(&self) -> T
    where
        T: Clone,
    {
        self.id.with(self.runtime, T::clone)
    }

    #[cfg_attr(
        debug_assertions,
        instrument(
            level = "trace",
            name = "RwSignal::try_get()",
            skip_all,
            fields(
                id = ?self.id,
                defined_at = %self.defined_at,
                ty = %std::any::type_name::<T>()
            )
        )
    )]
    fn try_get(&self) -> Option<T> {
        with_runtime(self.runtime, |runtime| {
            self.id.try_with(runtime, Clone::clone).ok()
        })
        .ok()
        .flatten()
    }
}

/// # Examples
///
/// ```
/// # use leptos_reactive::*;
/// # create_scope(create_runtime(), |cx| {
/// let count = create_rw_signal(cx, 0);
///
/// // notifies subscribers
/// count.update(|n| *n = 1); // it's easier just to call set_count(1), though!
/// assert_eq!(count(), 1);
///
/// // you can include arbitrary logic in this update function
/// // also notifies subscribers, even though the value hasn't changed
/// count.update(|n| if *n > 3 { *n += 1 });
/// assert_eq!(count(), 1);
/// # }).dispose();
/// ```
impl<T> UpdatableSignal<T> for RwSignal<T> {
    #[cfg_attr(
        debug_assertions,
        instrument(
            level = "trace",
            name = "RwSignal::update()",
            skip_all,
            fields(
                id = ?self.id,
                defined_at = %self.defined_at,
                ty = %std::any::type_name::<T>()
            )
        )
    )]
    fn update<O>(&self, f: impl FnOnce(&mut T) -> O) -> O {
        self.id.update(self.runtime, f).unwrap()
    }

    #[cfg_attr(
        debug_assertions,
        instrument(
            level = "trace",
            name = "RwSignal::try_update()",
            skip_all,
            fields(
                id = ?self.id,
                defined_at = %self.defined_at,
                ty = %std::any::type_name::<T>()
            )
        )
    )]
    fn try_update<O>(&self, f: impl FnOnce(&mut T) -> O) -> Option<O> {
        self.id.update(self.runtime, f)
    }
}

/// # Examples
///
/// ```
/// # use leptos_reactive::*;
/// # create_scope(create_runtime(), |cx| {
/// let count = create_rw_signal(cx, 0);
///
/// assert_eq!(count(), 0);
/// count.set(1);
/// assert_eq!(count(), 1);
/// # }).dispose();
/// ```
impl<T> SettableSignal<T> for RwSignal<T> {
    #[cfg_attr(
        debug_assertions,
        instrument(
            level = "trace",
            name = "RwSignal::set()",
            skip_all,
            fields(
                id = ?self.id,
                defined_at = %self.defined_at,
                ty = %std::any::type_name::<T>()
            )
        )
    )]
    fn set(&self, value: T) {
        self.id.update(self.runtime, |n| *n = value);
    }

    #[cfg_attr(
        debug_assertions,
        instrument(
            level = "trace",
            name = "RwSignal::try_set()",
            skip_all,
            fields(
                id = ?self.id,
                defined_at = %self.defined_at,
                ty = %std::any::type_name::<T>()
            )
        )
    )]
    fn try_set(&self, new_value: T) -> Option<T> {
        let mut new_value = Some(new_value);

        self.id
            .update(self.runtime, |t| *t = new_value.take().unwrap());

        new_value
    }
}

impl<T: Clone> StreamableSignal<T> for RwSignal<T> {
    fn to_stream(&self, cx: Scope) -> Pin<Box<dyn Stream<Item = T>>> {
        let (tx, rx) = futures::channel::mpsc::unbounded();

        let close_channel = tx.clone();

        on_cleanup(cx, move || close_channel.close_channel());

        let this = *self;

        create_effect(cx, move |_| {
            let _ = tx.unbounded_send(this.get());
        });

        Box::pin(rx)
    }
}

impl<T> RwSignal<T>
where
    T: 'static,
{
    /// Returns a read-only handle to the signal.
    ///
    /// Useful if you're trying to give read access to another component but ensure that it can't write
    /// to the signal and cause other parts of the DOM to update.
    /// ```
    /// # use leptos_reactive::*;
    /// # create_scope(create_runtime(), |cx| {
    /// let count = create_rw_signal(cx, 0);
    /// let read_count = count.read_only();
    /// assert_eq!(count(), 0);
    /// assert_eq!(read_count(), 0);
    /// count.set(1);
    /// assert_eq!(count(), 1);
    /// assert_eq!(read_count(), 1);
    /// # }).dispose();
    /// ```
    #[cfg_attr(
        debug_assertions,
        instrument(
            level = "trace",
            name = "RwSignal::read_only()",
            skip_all,
            fields(
                id = ?self.id,
                defined_at = %self.defined_at,
                ty = %std::any::type_name::<T>()
            )
        )
    )]
    #[track_caller]
    pub fn read_only(&self) -> ReadSignal<T> {
        ReadSignal {
            runtime: self.runtime,
            id: self.id,
            ty: PhantomData,
            #[cfg(debug_assertions)]
            defined_at: std::panic::Location::caller(),
        }
    }

    /// Returns a write-only handle to the signal.
    ///
    /// Useful if you're trying to give write access to another component, or split an
    /// `RwSignal` into a [ReadSignal] and a [WriteSignal].
    /// ```
    /// # use leptos_reactive::*;
    /// # create_scope(create_runtime(), |cx| {
    /// let count = create_rw_signal(cx, 0);
    /// let set_count = count.write_only();
    /// assert_eq!(count(), 0);
    /// set_count(1);
    /// assert_eq!(count(), 1);
    /// # }).dispose();
    /// ```
    #[cfg_attr(
        debug_assertions,
        instrument(
            level = "trace",
            name = "RwSignal::write_only()",
            skip_all,
            fields(
                id = ?self.id,
                defined_at = %self.defined_at,
                ty = %std::any::type_name::<T>()
            )
        )
    )]
    #[track_caller]
    pub fn write_only(&self) -> WriteSignal<T> {
        WriteSignal {
            runtime: self.runtime,
            id: self.id,
            ty: PhantomData,
            #[cfg(debug_assertions)]
            defined_at: std::panic::Location::caller(),
        }
    }

    /// Splits an `RwSignal` into its getter and setter.
    /// ```
    /// # use leptos_reactive::*;
    /// # create_scope(create_runtime(), |cx| {
    /// let count = create_rw_signal(cx, 0);
    /// let (get_count, set_count) = count.split();
    /// assert_eq!(count(), 0);
    /// assert_eq!(get_count(), 0);
    /// set_count(1);
    /// assert_eq!(count(), 1);
    /// assert_eq!(get_count(), 1);
    /// # }).dispose();
    /// ```
    #[cfg_attr(
        debug_assertions,
        instrument(
            level = "trace",
            name = "RwSignal::split()",
            skip_all,
            fields(
                id = ?self.id,
                defined_at = %self.defined_at,
                ty = %std::any::type_name::<T>()
            )
        )
    )]
    #[track_caller]
    pub fn split(&self) -> (ReadSignal<T>, WriteSignal<T>) {
        (
            ReadSignal {
                runtime: self.runtime,
                id: self.id,
                ty: PhantomData,
                #[cfg(debug_assertions)]
                defined_at: std::panic::Location::caller(),
            },
            WriteSignal {
                runtime: self.runtime,
                id: self.id,
                ty: PhantomData,
                #[cfg(debug_assertions)]
                defined_at: std::panic::Location::caller(),
            },
        )
    }
}

// Internals
slotmap::new_key_type! {
    /// Unique ID assigned to a signal.
    pub struct SignalId;
}

#[derive(Debug, Error)]
pub(crate) enum SignalError {
    #[error("tried to access a signal in a runtime that had been disposed")]
    RuntimeDisposed,
    #[error("tried to access a signal that had been disposed")]
    Disposed,
    #[error("error casting signal to type {0}")]
    Type(&'static str),
}

impl SignalId {
    pub(crate) fn subscribe(&self, runtime: &Runtime) {
        // add subscriber
        if let Some(observer) = runtime.observer.get() {
            // add this observer to the signal's dependencies (to allow notification)
            let mut subs = runtime.signal_subscribers.borrow_mut();
            if let Some(subs) = subs.entry(*self) {
                subs.or_default().borrow_mut().insert(observer);
            }

            // add this signal to the effect's sources (to allow cleanup)
            let mut effect_sources = runtime.effect_sources.borrow_mut();
            if let Some(effect_sources) = effect_sources.entry(observer) {
                let sources = effect_sources.or_default();
                sources.borrow_mut().insert(*self);
            }
        }
    }

    pub(crate) fn try_with_no_subscription<T, U>(
        &self,
        runtime: &Runtime,
        f: impl FnOnce(&T) -> U,
    ) -> Result<U, SignalError>
    where
        T: 'static,
    {
        // get the value
        let value = {
            let signals = runtime.signals.borrow();
            match signals.get(*self).cloned().ok_or(SignalError::Disposed) {
                Ok(s) => Ok(s),
                Err(e) => {
                    debug_warn!("[Signal::try_with] {e}");
                    Err(e)
                }
            }
        }?;
        let value = value.try_borrow().unwrap_or_else(|e| {
            debug_warn!(
                "Signal::try_with_no_subscription failed on Signal<{}>. It seems you're trying to read the value of a signal within an effect caused by updating the signal.",
                std::any::type_name::<T>()
            );
            panic!("{e}");
        });
        let value = value
            .downcast_ref::<T>()
            .ok_or_else(|| SignalError::Type(std::any::type_name::<T>()))?;
        Ok(f(value))
    }

    pub(crate) fn try_with<T, U>(
        &self,
        runtime: &Runtime,
        f: impl FnOnce(&T) -> U,
    ) -> Result<U, SignalError>
    where
        T: 'static,
    {
        self.subscribe(runtime);

        self.try_with_no_subscription(runtime, f)
    }

    pub(crate) fn with_no_subscription<T, U>(
        &self,
        runtime: RuntimeId,
        f: impl FnOnce(&T) -> U,
    ) -> U
    where
        T: 'static,
    {
        with_runtime(runtime, |runtime| {
            self.try_with_no_subscription(runtime, f).unwrap()
        })
        .expect("tried to access a signal in a runtime that has been disposed")
    }

    pub(crate) fn with<T, U>(&self, runtime: RuntimeId, f: impl FnOnce(&T) -> U) -> U
    where
        T: 'static,
    {
        with_runtime(runtime, |runtime| self.try_with(runtime, f).unwrap())
            .expect("tried to access a signal in a runtime that has been disposed")
    }

    fn update_value<T, U>(&self, runtime: RuntimeId, f: impl FnOnce(&mut T) -> U) -> Option<U>
    where
        T: 'static,
    {
        with_runtime(runtime, |runtime| {
            let value = {
                let signals = runtime.signals.borrow();
                signals.get(*self).cloned()
            };
            if let Some(value) = value {
                let mut value = value.borrow_mut();
                if let Some(value) = value.downcast_mut::<T>() {
                    Some(f(value))
                } else {
                    debug_warn!(
                        "[Signal::update] failed when downcasting to Signal<{}>",
                        std::any::type_name::<T>()
                    );
                    None
                }
            } else {
                debug_warn!(
                    "[Signal::update] You’re trying to update a Signal<{}> that has already been disposed of. This is probably either a logic error in a component that creates and disposes of scopes, or a Resource resolving after its scope has been dropped without having been cleaned up.",
                    std::any::type_name::<T>()
                );
                None
            }
        })
        .unwrap_or_default()
    }

    pub(crate) fn update<T, U>(
        &self,
        runtime_id: RuntimeId,
        f: impl FnOnce(&mut T) -> U,
    ) -> Option<U>
    where
        T: 'static,
    {
        with_runtime(runtime_id, |runtime| {
            // update the value
            let updated = self.update_value(runtime_id, f);

            // notify subscribers
            if updated.is_some() {
                let subs = {
                    let subs = runtime.signal_subscribers.borrow();
                    let subs = subs.get(*self);
                    subs.map(|subs| subs.borrow().clone())
                };
                if let Some(subs) = subs {
                    for sub in subs {
                        let effect = {
                            let effects = runtime.effects.borrow();
                            effects.get(sub).cloned()
                        };
                        if let Some(effect) = effect {
                            effect.run(sub, runtime_id);
                        }
                    }
                }
            };
            updated
        })
        .unwrap_or_default()
    }

    pub(crate) fn update_with_no_effect<T, U>(
        &self,
        runtime: RuntimeId,
        f: impl FnOnce(&mut T) -> U,
    ) -> Option<U>
    where
        T: 'static,
    {
        // update the value
        self.update_value(runtime, f)
    }
}<|MERGE_RESOLUTION|>--- conflicted
+++ resolved
@@ -1,10 +1,8 @@
 #![forbid(unsafe_code)]
 use crate::{
-<<<<<<< HEAD
-    create_effect, debug_warn, on_cleanup,
-=======
+    create_effect, debug_warn,
     macros::debug_warn,
->>>>>>> ca9419b5
+    on_cleanup,
     runtime::{with_runtime, RuntimeId},
     Runtime, Scope, ScopeProperty,
 };
@@ -1074,7 +1072,11 @@
 ///
 /// // you can include arbitrary logic in this update function
 /// // also notifies subscribers, even though the value hasn't changed
-/// count.update(|n| if *n > 3 { *n += 1 });
+/// count.update(|n| {
+///   if *n > 3 {
+///     *n += 1
+///   }
+/// });
 /// assert_eq!(count(), 1);
 /// # }).dispose();
 /// ```
@@ -1370,7 +1372,9 @@
         }?;
         let value = value.try_borrow().unwrap_or_else(|e| {
             debug_warn!(
-                "Signal::try_with_no_subscription failed on Signal<{}>. It seems you're trying to read the value of a signal within an effect caused by updating the signal.",
+                "Signal::try_with_no_subscription failed on Signal<{}>. It seems \
+         you're trying to read the value of a signal within an effect caused \
+         by updating the signal.",
                 std::any::type_name::<T>()
             );
             panic!("{e}");
@@ -1438,7 +1442,11 @@
                 }
             } else {
                 debug_warn!(
-                    "[Signal::update] You’re trying to update a Signal<{}> that has already been disposed of. This is probably either a logic error in a component that creates and disposes of scopes, or a Resource resolving after its scope has been dropped without having been cleaned up.",
+                    "[Signal::update] You’re trying to update a Signal<{}> that has \
+           already been disposed of. This is probably either a logic error in \
+           a component that creates and disposes of scopes, or a Resource \
+           resolving after its scope has been dropped without having been \
+           cleaned up.",
                     std::any::type_name::<T>()
                 );
                 None
