--- conflicted
+++ resolved
@@ -804,17 +804,7 @@
 
 impl<T> Clone for ReadSignal<T> {
     fn clone(&self) -> Self {
-<<<<<<< HEAD
-        Self {
-            runtime: self.runtime,
-            id: self.id,
-            ty: PhantomData,
-            #[cfg(any(debug_assertions, feature = "ssr"))]
-            defined_at: self.defined_at,
-        }
-=======
         *self
->>>>>>> 70f3edb0
     }
 }
 
@@ -1095,17 +1085,7 @@
 
 impl<T> Clone for WriteSignal<T> {
     fn clone(&self) -> Self {
-<<<<<<< HEAD
-        Self {
-            runtime: self.runtime,
-            id: self.id,
-            ty: PhantomData,
-            #[cfg(any(debug_assertions, feature="ssr"))]
-            defined_at: self.defined_at,
-        }
-=======
         *self
->>>>>>> 70f3edb0
     }
 }
 
@@ -1206,17 +1186,7 @@
 
 impl<T> Clone for RwSignal<T> {
     fn clone(&self) -> Self {
-<<<<<<< HEAD
-        Self {
-            runtime: self.runtime,
-            id: self.id,
-            ty: self.ty,
-            #[cfg(any(debug_assertions, feature="ssr"))]
-            defined_at: self.defined_at,
-        }
-=======
         *self
->>>>>>> 70f3edb0
     }
 }
 
