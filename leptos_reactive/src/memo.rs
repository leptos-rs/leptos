--- conflicted
+++ resolved
@@ -281,7 +281,6 @@
     }
 }
 
-<<<<<<< HEAD
 impl<T> SignalWith<T> for Memo<T> {
     #[cfg_attr(
         debug_assertions,
@@ -298,15 +297,6 @@
     )]
     fn with<O>(&self, f: impl FnOnce(&T) -> O) -> O {
         self.0.with(|t| f(t.as_ref().unwrap()))
-=======
-    pub(crate) fn try_with<U>(
-        &self,
-        f: impl Fn(&T) -> U,
-    ) -> Result<U, SignalError> {
-        self.0.try_with(|n| {
-            f(n.as_ref().expect("Memo is missing its initial value"))
-        })
->>>>>>> 91f6d9a4
     }
 
     #[cfg_attr(
