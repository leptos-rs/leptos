name: CI semver

on:
  push:
    branches:
      - main
  pull_request:
    branches:
      - main

jobs:
  get-leptos-changed:
    uses: ./.github/workflows/get-leptos-changed.yml

  test:
    needs: [get-leptos-changed]
    if: needs.get-leptos-changed.outputs.leptos_changed == 'true' && github.event.pull_request.labels[0].name != 'breaking'
<<<<<<< HEAD
    name: Run semver check (nightly-2024-07-26
=======
    name: Run semver check (nightly-2024-04-14)
>>>>>>> db60f0be
    runs-on: ubuntu-latest

    steps:
      - name: Checkout
        uses: actions/checkout@v4

      - name: Semver Checks
        uses: obi1kenobi/cargo-semver-checks-action@v2
        with:
          rust-toolchain: nightly-2024-04-14<|MERGE_RESOLUTION|>--- conflicted
+++ resolved
@@ -15,11 +15,8 @@
   test:
     needs: [get-leptos-changed]
     if: needs.get-leptos-changed.outputs.leptos_changed == 'true' && github.event.pull_request.labels[0].name != 'breaking'
-<<<<<<< HEAD
     name: Run semver check (nightly-2024-07-26
-=======
-    name: Run semver check (nightly-2024-04-14)
->>>>>>> db60f0be
+
     runs-on: ubuntu-latest
 
     steps:
