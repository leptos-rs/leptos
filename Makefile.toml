############
# A make file for cargo-make, please install it with:
#     cargo install --force cargo-make
############

[config]
# make tasks run at the workspace root
default_to_workspace = false

[tasks.check]
clear = true
dependencies = [
	"check-all",
	"check-wasm",
	"check-all-release",
	"check-wasm-release",
]

[tasks.check-all]
command = "cargo"
args = ["+nightly", "check-all-features"]
install_crate = "cargo-all-features"

[tasks.check-wasm]
clear = true
dependencies = [{ name = "check-wasm", path = "leptos" }]

[tasks.check-all-release]
command = "cargo"
args = ["+nightly", "check-all-features"]
install_crate = "cargo-all-features"

[tasks.check-wasm-release]
clear = true
dependencies = [{ name = "check-wasm-release", path = "leptos" }]

[tasks.check-examples]
clear = true
dependencies = [
	{ name = "check", path = "examples/counter" },
	{ name = "check", path = "examples/counter_isomorphic" },
	{ name = "check", path = "examples/counters" },
	{ name = "check", path = "examples/error_boundary" },
	{ name = "check", path = "examples/errors_axum" },
	{ name = "check", path = "examples/fetch" },
	{ name = "check", path = "examples/hackernews" },
	{ name = "check", path = "examples/hackernews_axum" },
	{ name = "check", path = "examples/login_with_token_csr_only" },
	{ name = "check", path = "examples/parent_child" },
	{ name = "check", path = "examples/router" },
	{ name = "check", path = "examples/session_auth_axum" },
	{ name = "check", path = "examples/ssr_modes" },
	{ name = "check", path = "examples/ssr_modes_axum" },
	{ name = "check", path = "examples/tailwind" },
	{ name = "check", path = "examples/tailwind_csr_trunk" },
	{ name = "check", path = "examples/todo_app_sqlite" },
	{ name = "check", path = "examples/todo_app_sqlite_axum" },
	{ name = "check", path = "examples/todo_app_sqlite_viz" },
	{ name = "check", path = "examples/todomvc" },
]

[tasks.check-stable]
clear = true
dependencies = [
	{ name = "check", path = "examples/counter_without_macros" },
	{ name = "check", path = "examples/counters_stable" },
]

[tasks.test]
clear = true
dependencies = ["test-all"]

[tasks.test-all]
command = "cargo"
args = ["+nightly", "test-all-features"]
install_crate = "cargo-all-features"

[tasks.test-examples]
description = "Run all unit and web tests for examples"
cwd = "examples"
command = "cargo"
args = ["make", "test-unit-and-web"]

[tasks.verify-examples]
description = "Run all quality checks and tests for examples"
cwd = "examples"
command = "cargo"
args = ["make", "verify-flow"]

[env]
<<<<<<< HEAD
RUSTFLAGS=""
LEPTOS_OUTPUT_NAME="ci" # allows examples to check/build without cargo-leptos
=======
RUSTFLAGS = ""
>>>>>>> d6f7aede

[env.github-actions]
RUSTFLAGS = "-D warnings"<|MERGE_RESOLUTION|>--- conflicted
+++ resolved
@@ -88,12 +88,8 @@
 args = ["make", "verify-flow"]
 
 [env]
-<<<<<<< HEAD
-RUSTFLAGS=""
+RUSTFLAGS = ""
 LEPTOS_OUTPUT_NAME="ci" # allows examples to check/build without cargo-leptos
-=======
-RUSTFLAGS = ""
->>>>>>> d6f7aede
 
 [env.github-actions]
 RUSTFLAGS = "-D warnings"