[package]
name = "portal"
version = "0.1.0"
edition = "2021"

[dependencies]
leptos = { path = "../../leptos", features = ["csr"] }
log = "0.4.22"
console_log = "1.0"
console_error_panic_hook = "0.1.7"
wasm-bindgen = "0.2.93"

[dev-dependencies]
wasm-bindgen-test = "0.3.42"
<<<<<<< HEAD
wasm-bindgen = "0.2.92"
web-sys = "0.3.70"
=======
wasm-bindgen = "0.2.93"
web-sys = "0.3.69"
>>>>>>> e01dfbf4
<|MERGE_RESOLUTION|>--- conflicted
+++ resolved
@@ -12,10 +12,5 @@
 
 [dev-dependencies]
 wasm-bindgen-test = "0.3.42"
-<<<<<<< HEAD
-wasm-bindgen = "0.2.92"
-web-sys = "0.3.70"
-=======
 wasm-bindgen = "0.2.93"
-web-sys = "0.3.69"
->>>>>>> e01dfbf4
+web-sys = "0.3.70"