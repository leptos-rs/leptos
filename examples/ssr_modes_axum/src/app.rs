--- conflicted
+++ resolved
@@ -1,7 +1,3 @@
-<<<<<<< HEAD
-=======
-use lazy_static::lazy_static;
->>>>>>> db60f0be
 use leptos::prelude::*;
 use leptos_meta::MetaTags;
 use leptos_meta::*;
@@ -239,12 +235,6 @@
                     </div>
                 }
             }>{post_view}</ErrorBoundary>
-<<<<<<< HEAD
-        </Suspense>
-        <Suspense fallback=move || view! { <p>"Loading comments..."</p> }>
-            {comments_view}
-=======
->>>>>>> db60f0be
         </Suspense>
         <Suspense fallback=move || view! { <p>"Loading comments..."</p> }>
             {comments_view}
