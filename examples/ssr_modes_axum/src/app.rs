use lazy_static::lazy_static;
use leptos::prelude::*;
use leptos_meta::MetaTags;
use leptos_meta::*;
use leptos_router::{
    components::{FlatRoutes, ProtectedRoute, Route, Router},
    hooks::use_params,
    params::Params,
    ParamSegment, SsrMode, StaticSegment,
};
use serde::{Deserialize, Serialize};
#[cfg(feature = "ssr")]
use std::sync::atomic::{AtomicBool, Ordering};
use thiserror::Error;

pub fn shell(options: LeptosOptions) -> impl IntoView {
    view! {
        <!DOCTYPE html>
        <html lang="en">
            <head>
<<<<<<< HEAD
                <meta charset="utf-8" />
                <meta name="viewport" content="width=device-width, initial-scale=1" />
                <AutoReload options={options.clone()} />
                <HydrationScripts options />
                <MetaTags />
=======
                <meta charset="utf-8"/>
                <meta name="viewport" content="width=device-width, initial-scale=1"/>
                <AutoReload options=options.clone()/>
                <HydrationScripts options/>
                <MetaTags/>
>>>>>>> aa49ad76
            </head>
            <body>
                <App />
            </body>
        </html>
    }
}

#[cfg(feature = "ssr")]
static IS_ADMIN: AtomicBool = AtomicBool::new(true);

#[server]
pub async fn is_admin() -> Result<bool, ServerFnError> {
    Ok(IS_ADMIN.load(Ordering::Relaxed))
}

#[server]
pub async fn set_is_admin(is_admin: bool) -> Result<(), ServerFnError> {
    IS_ADMIN.store(is_admin, Ordering::Relaxed);
    Ok(())
}

#[component]
pub fn App() -> impl IntoView {
    // Provides context that manages stylesheets, titles, meta tags, etc.
    provide_meta_context();
    let fallback = || view! { "Page not found." }.into_view();
    let toggle_admin = ServerAction::<SetIsAdmin>::new();
    let is_admin =
        Resource::new(move || toggle_admin.version().get(), |_| is_admin());

    view! {
        <Stylesheet id="leptos" href="/pkg/ssr_modes.css" />
        <Title text="Welcome to Leptos" />
        <Meta name="color-scheme" content="dark light" />
        <Router>
            <nav>
                <a href="/">"Home"</a>
                <a href="/admin">"Admin"</a>
                <Transition>
<<<<<<< HEAD
                    <ActionForm action={toggle_admin}>
                        <input
                            type="hidden"
                            name="is_admin"
                            value={move || {
                                (!is_admin.get().and_then(|n| n.ok()).unwrap_or_default())
                                    .to_string()
                            }}
=======
                    <ActionForm action=toggle_admin>
                        <input
                            type="hidden"
                            name="is_admin"
                            value=move || {
                                (!is_admin.get().and_then(|n| n.ok()).unwrap_or_default())
                                    .to_string()
                            }
>>>>>>> aa49ad76
                        />

                        <button>
                            {move || {
                                if is_admin.get().and_then(Result::ok).unwrap_or_default() {
                                    "Log Out"
                                } else {
                                    "Log In"
                                }
                            }}

                        </button>
                    </ActionForm>
                </Transition>
            </nav>
            <main>
                <FlatRoutes fallback>
                    // We’ll load the home page with out-of-order streaming and <Suspense/>
                    <Route path={StaticSegment("")} view={HomePage} />

                    // We'll load the posts with async rendering, so they can set
                    // the title and metadata *after* loading the data
                    <Route
                        path={(StaticSegment("post"), ParamSegment("id"))}
                        view={Post}
                        ssr={SsrMode::Async}
                    />
                    <Route
                        path={(StaticSegment("post_in_order"), ParamSegment("id"))}
                        view={Post}
                        ssr={SsrMode::InOrder}
                    />
                    <Route
                        path={(StaticSegment("post_partially_blocked"), ParamSegment("id"))}
                        view={Post}
                    />
                    <ProtectedRoute
                        path={StaticSegment("admin")}
                        view={Admin}
                        ssr={SsrMode::Async}
                        condition={move || is_admin.get().map(|n| n.unwrap_or(false))}
                        redirect_path={|| "/"}
                    />
                </FlatRoutes>
            </main>
        </Router>
    }
}

#[component]
fn HomePage() -> impl IntoView {
    // load the posts
    let posts = Resource::new(|| (), |_| list_post_metadata());
    let posts = move || {
        posts
            .get()
            .map(|n| n.unwrap_or_default())
            .unwrap_or_default()
    };

    let posts2 = Resource::new(|| (), |_| list_post_metadata());
    let posts2 = Resource::new(
        || (),
        move |_| async move { posts2.await.as_ref().map(Vec::len).unwrap_or(0) },
    );

    view! {
        <h1>"My Great Blog"</h1>
        <Suspense fallback={move || view! { <p>"Loading posts..."</p> }}>
            <p>"number of posts: " {Suspend::new(async move { posts2.await })}</p>
        </Suspense>
        <Suspense fallback={move || view! { <p>"Loading posts..."</p> }}>
            <ul>
                <For each={posts} key={|post| post.id} let:post>
                    <li>
                        <a href={format!("/post/{}", post.id)}>{post.title.clone()}</a>
                        "|"
<<<<<<< HEAD
                        <a href={format!(
                            "/post_in_order/{}",
                            post.id,
                        )}>{post.title.clone()} "(in order)"</a>
                        "|"
                        <a href={format!(
                            "/post_partially_blocked/{}",
                            post.id,
                        )}>{post.title} "(partially blocked)"</a>
=======
                        <a href=format!(
                            "/post_in_order/{}",
                            post.id,
                        )>{post.title.clone()} "(in order)"</a>
                        "|"
                        <a href=format!(
                            "/post_partially_blocked/{}",
                            post.id,
                        )>{post.title} "(partially blocked)"</a>
>>>>>>> aa49ad76
                    </li>
                </For>
            </ul>
        </Suspense>
    }
}

#[derive(Params, Copy, Clone, Debug, PartialEq, Eq)]
pub struct PostParams {
    id: Option<usize>,
}

#[component]
fn Post() -> impl IntoView {
    let query = use_params::<PostParams>();
    let id = move || {
        query.with(|q| {
            q.as_ref()
                .map(|q| q.id.unwrap_or_default())
                .map_err(|_| PostError::InvalidId)
        })
    };
    let post_resource = Resource::new_blocking(id, |id| async move {
        match id {
            Err(e) => Err(e),
            Ok(id) => get_post(id)
                .await
                .map(|data| data.ok_or(PostError::PostNotFound))
                .map_err(|_| PostError::ServerError),
        }
    });
    let comments_resource = Resource::new(id, |id| async move {
        match id {
            Err(e) => Err(e),
            Ok(id) => {
                get_comments(id).await.map_err(|_| PostError::ServerError)
            }
        }
    });

    let post_view = Suspend::new(async move {
        match post_resource.await {
            Ok(Ok(post)) => {
                Ok(view! {
                    <h1>{post.title.clone()}</h1>
                    <p>{post.content.clone()}</p>

                    // since we're using async rendering for this page,
                    // this metadata should be included in the actual HTML <head>
                    // when it's first served
                    <Title text={post.title} />
                    <Meta name="description" content={post.content} />
                })
            }
            _ => Err(PostError::ServerError),
        }
    });
    let comments_view = Suspend::new(async move {
        match comments_resource.await {
            Ok(comments) => Ok(view! {
                <h1>"Comments"</h1>
                <ul>
                    {comments
                        .into_iter()
                        .map(|comment| view! { <li>{comment}</li> })
                        .collect_view()}
<<<<<<< HEAD
=======

>>>>>>> aa49ad76
                </ul>
            }),
            _ => Err(PostError::ServerError),
        }
    });

    view! {
        <em>"The world's best content."</em>
        <Suspense fallback={move || view! { <p>"Loading post..."</p> }}>
            <ErrorBoundary fallback={|errors| {
                view! {
                    <div class="error">
                        <h1>"Something went wrong."</h1>
                        <ul>
                            {move || {
                                errors
                                    .get()
                                    .into_iter()
                                    .map(|(_, error)| view! { <li>{error.to_string()}</li> })
                                    .collect::<Vec<_>>()
                            }}

                        </ul>
                    </div>
                }
<<<<<<< HEAD
            }}>{post_view}</ErrorBoundary>
        </Suspense>
        <Suspense fallback={move || {
            view! { <p>"Loading comments..."</p> }
        }}>{comments_view}</Suspense>
=======
            }>{post_view}</ErrorBoundary>
        </Suspense>
        <Suspense fallback=move || view! { <p>"Loading comments..."</p> }>{comments_view}</Suspense>
>>>>>>> aa49ad76
    }
}

#[component]
pub fn Admin() -> impl IntoView {
    view! { <p>"You can only see this page if you're logged in."</p> }
}

// Dummy API
lazy_static! {
    static ref POSTS: Vec<Post> = vec![
        Post {
            id: 0,
            title: "My first post".to_string(),
            content: "This is my first post".to_string(),
        },
        Post {
            id: 1,
            title: "My second post".to_string(),
            content: "This is my second post".to_string(),
        },
        Post {
            id: 2,
            title: "My third post".to_string(),
            content: "This is my third post".to_string(),
        },
    ];
}

#[derive(Error, Debug, Copy, Clone, PartialEq, Eq, Serialize, Deserialize)]
pub enum PostError {
    #[error("Invalid post ID.")]
    InvalidId,
    #[error("Post not found.")]
    PostNotFound,
    #[error("Server error.")]
    ServerError,
}

#[derive(Clone, Debug, PartialEq, Eq, Serialize, Deserialize)]
pub struct Post {
    id: usize,
    title: String,
    content: String,
}

#[derive(Clone, Debug, PartialEq, Eq, Serialize, Deserialize)]
pub struct PostMetadata {
    id: usize,
    title: String,
}

#[server]
pub async fn list_post_metadata() -> Result<Vec<PostMetadata>, ServerFnError> {
    tokio::time::sleep(std::time::Duration::from_secs(1)).await;
    Ok(POSTS
        .iter()
        .map(|data| PostMetadata {
            id: data.id,
            title: data.title.clone(),
        })
        .collect())
}

#[server]
pub async fn get_post(id: usize) -> Result<Option<Post>, ServerFnError> {
    tokio::time::sleep(std::time::Duration::from_secs(1)).await;
    Ok(POSTS.iter().find(|post| post.id == id).cloned())
}

#[server]
pub async fn get_comments(id: usize) -> Result<Vec<String>, ServerFnError> {
    tokio::time::sleep(std::time::Duration::from_secs(2)).await;
    _ = id;
    Ok(vec!["Some comment".into(), "Some other comment".into()])
}<|MERGE_RESOLUTION|>--- conflicted
+++ resolved
@@ -18,19 +18,11 @@
         <!DOCTYPE html>
         <html lang="en">
             <head>
-<<<<<<< HEAD
-                <meta charset="utf-8" />
-                <meta name="viewport" content="width=device-width, initial-scale=1" />
-                <AutoReload options={options.clone()} />
-                <HydrationScripts options />
-                <MetaTags />
-=======
                 <meta charset="utf-8"/>
                 <meta name="viewport" content="width=device-width, initial-scale=1"/>
-                <AutoReload options=options.clone()/>
+                <AutoReload options={options.clone()}/>
                 <HydrationScripts options/>
                 <MetaTags/>
->>>>>>> aa49ad76
             </head>
             <body>
                 <App />
@@ -71,7 +63,6 @@
                 <a href="/">"Home"</a>
                 <a href="/admin">"Admin"</a>
                 <Transition>
-<<<<<<< HEAD
                     <ActionForm action={toggle_admin}>
                         <input
                             type="hidden"
@@ -80,18 +71,7 @@
                                 (!is_admin.get().and_then(|n| n.ok()).unwrap_or_default())
                                     .to_string()
                             }}
-=======
-                    <ActionForm action=toggle_admin>
-                        <input
-                            type="hidden"
-                            name="is_admin"
-                            value=move || {
-                                (!is_admin.get().and_then(|n| n.ok()).unwrap_or_default())
-                                    .to_string()
-                            }
->>>>>>> aa49ad76
                         />
-
                         <button>
                             {move || {
                                 if is_admin.get().and_then(Result::ok).unwrap_or_default() {
@@ -167,7 +147,6 @@
                     <li>
                         <a href={format!("/post/{}", post.id)}>{post.title.clone()}</a>
                         "|"
-<<<<<<< HEAD
                         <a href={format!(
                             "/post_in_order/{}",
                             post.id,
@@ -177,17 +156,6 @@
                             "/post_partially_blocked/{}",
                             post.id,
                         )}>{post.title} "(partially blocked)"</a>
-=======
-                        <a href=format!(
-                            "/post_in_order/{}",
-                            post.id,
-                        )>{post.title.clone()} "(in order)"</a>
-                        "|"
-                        <a href=format!(
-                            "/post_partially_blocked/{}",
-                            post.id,
-                        )>{post.title} "(partially blocked)"</a>
->>>>>>> aa49ad76
                     </li>
                 </For>
             </ul>
@@ -254,10 +222,6 @@
                         .into_iter()
                         .map(|comment| view! { <li>{comment}</li> })
                         .collect_view()}
-<<<<<<< HEAD
-=======
-
->>>>>>> aa49ad76
                 </ul>
             }),
             _ => Err(PostError::ServerError),
@@ -283,17 +247,11 @@
                         </ul>
                     </div>
                 }
-<<<<<<< HEAD
             }}>{post_view}</ErrorBoundary>
         </Suspense>
         <Suspense fallback={move || {
             view! { <p>"Loading comments..."</p> }
         }}>{comments_view}</Suspense>
-=======
-            }>{post_view}</ErrorBoundary>
-        </Suspense>
-        <Suspense fallback=move || view! { <p>"Loading comments..."</p> }>{comments_view}</Suspense>
->>>>>>> aa49ad76
     }
 }
 
