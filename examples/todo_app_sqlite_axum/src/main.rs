--- conflicted
+++ resolved
@@ -48,11 +48,7 @@
         let conf = get_configuration(None).await.unwrap();
         let leptos_options = conf.leptos_options;
         let addr = leptos_options.site_addr;
-<<<<<<< HEAD
-        let routes = generate_route_list(|cx| view! { cx, <TodoApp/> });
-=======
-        let routes = generate_route_list(|| view! { <TodoApp/> }).await;
->>>>>>> afa67726
+        let routes = generate_route_list(TodoApp);
 
         // build our application with a route
         let app = Router::new()
