<<<<<<< HEAD
use leptos::{html::Input, leptos_dom::helpers::location_hash, *};
=======
use leptos::{web_sys::HtmlInputElement, *};
>>>>>>> 1cba54d4
use storage::TodoSerialized;
use uuid::Uuid;

mod storage;

#[derive(Debug, Clone, PartialEq, Eq)]
pub struct Todos(pub Vec<Todo>);

const STORAGE_KEY: &str = "todos-leptos";

// Basic operations to manipulate the todo list: nothing really interesting here
impl Todos {
    pub fn new(cx: Scope) -> Self {
        let starting_todos = if let Ok(Some(storage)) = window().local_storage()
        {
            storage
                .get_item(STORAGE_KEY)
                .ok()
                .flatten()
                .and_then(|value| {
                    serde_json::from_str::<Vec<TodoSerialized>>(&value).ok()
                })
                .map(|values| {
                    values
                        .into_iter()
                        .map(|stored| stored.into_todo(cx))
                        .collect()
                })
                .unwrap_or_default()
        } else {
            Vec::new()
        };
        Self(starting_todos)
    }

    pub fn is_empty(&self) -> bool {
        self.0.is_empty()
    }

    pub fn add(&mut self, todo: Todo) {
        self.0.push(todo);
    }

    pub fn remove(&mut self, id: Uuid) {
        self.0.retain(|todo| todo.id != id);
    }

    pub fn remaining(&self) -> usize {
        // `todo.completed` is a signal, so we call .get() to access its value
        self.0.iter().filter(|todo| !todo.completed.get()).count()
    }

    pub fn completed(&self) -> usize {
        // `todo.completed` is a signal, so we call .get() to access its value
        self.0.iter().filter(|todo| todo.completed.get()).count()
    }

    pub fn toggle_all(&self) {
        // if all are complete, mark them all active
        if self.remaining() == 0 {
            for todo in &self.0 {
                todo.completed.update(|completed| {
                    if *completed {
                        *completed = false
                    }
                });
            }
        }
        // otherwise, mark them all complete
        else {
            for todo in &self.0 {
                todo.completed.set(true);
            }
        }
    }

    fn clear_completed(&mut self) {
        self.0.retain(|todo| !todo.completed.get());
    }
}

#[derive(Debug, PartialEq, Eq, Clone)]
pub struct Todo {
    pub id: Uuid,
    pub title: RwSignal<String>,
    pub completed: RwSignal<bool>,
}

impl Todo {
    pub fn new(cx: Scope, id: Uuid, title: String) -> Self {
        Self::new_with_completed(cx, id, title, false)
    }

    pub fn new_with_completed(
        cx: Scope,
        id: Uuid,
        title: String,
        completed: bool,
    ) -> Self {
        // RwSignal combines the getter and setter in one struct, rather than separating
        // the getter from the setter. This makes it more convenient in some cases, such
        // as when we're putting the signals into a struct and passing it around. There's
        // no real difference: you could use `create_signal` here, or use `create_rw_signal`
        // everywhere.
        let title = create_rw_signal(cx, title);
        let completed = create_rw_signal(cx, completed);
        Self {
            id,
            title,
            completed,
        }
    }

    pub fn toggle(&self) {
        // A signal's `update()` function gives you a mutable reference to the current value
        // You can use that to modify the value in place, which will notify any subscribers.
        self.completed.update(|completed| *completed = !*completed);
    }
}

const ESCAPE_KEY: u32 = 27;
const ENTER_KEY: u32 = 13;

#[component]
pub fn TodoMVC(cx: Scope) -> impl IntoView {
    // The `todos` are a signal, since we need to reactively update the list
    let (todos, set_todos) = create_signal(cx, Todos::new(cx));

    // We provide a context that each <Todo/> component can use to update the list
    // Here, I'm just passing the `WriteSignal`; a <Todo/> doesn't need to read the whole list
    // (and shouldn't try to, as that would cause each individual <Todo/> to re-render when
    // a new todo is added! This kind of hygiene is why `create_signal` defaults to read-write
    // segregation.)
    provide_context(cx, set_todos);

    // Handle the three filter modes: All, Active, and Completed
    let (mode, set_mode) = create_signal(cx, Mode::All);
    window_event_listener("hashchange", move |_| {
        let new_mode =
            location_hash().map(|hash| route(&hash)).unwrap_or_default();
        set_mode(new_mode);
    });

    // Callback to add a todo on pressing the `Enter` key, if the field isn't empty
<<<<<<< HEAD
    let input_ref = NodeRef::<Input>::new(cx);
    let add_todo = move |ev: web_sys::KeyboardEvent| {
        let input = input_ref.get().unwrap();
        ev.stop_propagation();
        let key_code = ev.key_code();
        if key_code == ENTER_KEY {
            let title = input.value();
=======
    let add_todo = move |ev: web_sys::KeyboardEvent| {
        let target = event_target::<HtmlInputElement>(&ev);
        ev.stop_propagation();
        let key_code = ev.key_code();
        if key_code == ENTER_KEY {
            let title = event_target_value(&ev);
>>>>>>> 1cba54d4
            let title = title.trim();
            if !title.is_empty() {
                let new = Todo::new(cx, Uuid::new_v4(), title.to_string());
                set_todos.update(|t| t.add(new));
<<<<<<< HEAD
                input.set_value("");
=======
                target.set_value("");
>>>>>>> 1cba54d4
            }
        }
    };

    // A derived signal that filters the list of the todos depending on the filter mode
    // This doesn't need to be a `Memo`, because we're only reading it in one place
    let filtered_todos = move || {
        todos.with(|todos| match mode.get() {
            Mode::All => todos.0.to_vec(),
            Mode::Active => todos
                .0
                .iter()
                .filter(|todo| !todo.completed.get())
                .cloned()
                .collect(),
            Mode::Completed => todos
                .0
                .iter()
                .filter(|todo| todo.completed.get())
                .cloned()
                .collect(),
        })
    };

    // Serialization
    //
    // the effect reads the `todos` signal, and each `Todo`'s title and completed
    // status,  so it will automatically re-run on any change to the list of tasks
    //
    // this is the main point of `create_effect`: to synchronize reactive state
    // with something outside the reactive system (like localStorage)
    create_effect(cx, move |_| {
        if let Ok(Some(storage)) = window().local_storage() {
            let objs = todos
                .get()
                .0
                .iter()
                .map(TodoSerialized::from)
                .collect::<Vec<_>>();
            let json =
                serde_json::to_string(&objs).expect("couldn't serialize Todos");
            if storage.set_item(STORAGE_KEY, &json).is_err() {
                log::error!("error while trying to set item in localStorage");
            }
        }
    });

    view! { cx,
        <main>
            <section class="todoapp">
                <header class="header">
                    <h1>"todos"</h1>
                    <input
                        class="new-todo"
                        placeholder="What needs to be done?"
                        autofocus
                        on:keydown=add_todo
<<<<<<< HEAD
                        node_ref=input_ref
=======
>>>>>>> 1cba54d4
                    />
                </header>
                <section
                    class="main"
                    class:hidden={move || todos.with(|t| t.is_empty())}
                >
                    <input id="toggle-all" class="toggle-all" type="checkbox"
                        prop:checked={move || todos.with(|t| t.remaining() > 0)}
                        on:input=move |_| todos.with(|t| t.toggle_all())
                    />
                    <label for="toggle-all">"Mark all as complete"</label>
                    <ul class="todo-list">
                        <For
                            each=filtered_todos
                            key=|todo| todo.id
                            view=move |cx, todo: Todo| view! { cx,  <Todo todo /> }
                        />
                    </ul>
                </section>
                <footer
                    class="footer"
                    class:hidden={move || todos.with(|t| t.is_empty())}
                >
                    <span class="todo-count">
                        <strong>{move || todos.with(|t| t.remaining().to_string())}</strong>
                        {move || if todos.with(|t| t.remaining()) == 1 {
                            " item"
                        } else {
                            " items"
                        }}
                        " left"
                    </span>
                    <ul class="filters">
                        <li><a href="#/" class="selected" class:selected={move || mode() == Mode::All}>"All"</a></li>
                        <li><a href="#/active" class:selected={move || mode() == Mode::Active}>"Active"</a></li>
                        <li><a href="#/completed" class:selected={move || mode() == Mode::Completed}>"Completed"</a></li>
                    </ul>
                    <button
                        class="clear-completed hidden"
                        class:hidden={move || todos.with(|t| t.completed() == 0)}
                        on:click=move |_| set_todos.update(|t| t.clear_completed())
                    >
                        "Clear completed"
                    </button>
                </footer>
            </section>
            <footer class="info">
                <p>"Double-click to edit a todo"</p>
                <p>"Created by "<a href="http://todomvc.com">"Greg Johnston"</a></p>
                <p>"Part of "<a href="http://todomvc.com">"TodoMVC"</a></p>
            </footer>
        </main>
    }
}

#[component]
pub fn Todo(cx: Scope, todo: Todo) -> impl IntoView {
    let (editing, set_editing) = create_signal(cx, false);
    let set_todos = use_context::<WriteSignal<Todos>>(cx).unwrap();

    // this will be filled by _ref=input below
    let todo_input = NodeRef::<Input>::new(cx);

    let save = move |value: &str| {
        let value = value.trim();
        if value.is_empty() {
            set_todos.update(|t| t.remove(todo.id));
        } else {
            todo.title.set(value.to_string());
        }
        set_editing(false);
    };

    view! { cx,
        <li
            class="todo"
            class:editing={editing}
            class:completed={move || todo.completed.get()}
        >
            <div class="view">
                <input
                    _ref=todo_input
                    class="toggle"
                    type="checkbox"
                    prop:checked={move || (todo.completed)()}
                    on:input={move |ev| {
                        let checked = event_target_checked(&ev);
                        todo.completed.set(checked);
                    }}
                />
                <label on:dblclick=move |_| {
                    set_editing(true);

                    if let Some(input) = todo_input.get() {
                        _ = input.focus();
                    }
                }>
                    {move || todo.title.get()}
                </label>
                <button class="destroy" on:click=move |_| set_todos.update(|t| t.remove(todo.id))/>
            </div>
            {move || editing().then(|| view! { cx,
                <input
                    class="edit"
                    class:hidden={move || !(editing)()}
                    prop:value={move || todo.title.get()}
                    on:focusout=move |ev: web_sys::FocusEvent| save(&event_target_value(&ev))
                    on:keyup={move |ev: web_sys::KeyboardEvent| {
                        let key_code = ev.key_code();
                        if key_code == ENTER_KEY {
                            save(&event_target_value(&ev));
                        } else if key_code == ESCAPE_KEY {
                            set_editing(false);
                        }
                    }}
                />
            })
        }
        </li>
    }
}

#[derive(Debug, Clone, Copy, PartialEq, Eq)]
pub enum Mode {
    Active,
    Completed,
    All,
}

impl Default for Mode {
    fn default() -> Self {
        Mode::All
    }
}

pub fn route(hash: &str) -> Mode {
    match hash {
        "/active" => Mode::Active,
        "/completed" => Mode::Completed,
        _ => Mode::All,
    }
}<|MERGE_RESOLUTION|>--- conflicted
+++ resolved
@@ -1,8 +1,4 @@
-<<<<<<< HEAD
 use leptos::{html::Input, leptos_dom::helpers::location_hash, *};
-=======
-use leptos::{web_sys::HtmlInputElement, *};
->>>>>>> 1cba54d4
 use storage::TodoSerialized;
 use uuid::Uuid;
 
@@ -147,31 +143,17 @@
     });
 
     // Callback to add a todo on pressing the `Enter` key, if the field isn't empty
-<<<<<<< HEAD
     let input_ref = NodeRef::<Input>::new(cx);
     let add_todo = move |ev: web_sys::KeyboardEvent| {
         let input = input_ref.get().unwrap();
         ev.stop_propagation();
         let key_code = ev.key_code();
         if key_code == ENTER_KEY {
-            let title = input.value();
-=======
-    let add_todo = move |ev: web_sys::KeyboardEvent| {
-        let target = event_target::<HtmlInputElement>(&ev);
-        ev.stop_propagation();
-        let key_code = ev.key_code();
-        if key_code == ENTER_KEY {
-            let title = event_target_value(&ev);
->>>>>>> 1cba54d4
             let title = title.trim();
             if !title.is_empty() {
                 let new = Todo::new(cx, Uuid::new_v4(), title.to_string());
                 set_todos.update(|t| t.add(new));
-<<<<<<< HEAD
                 input.set_value("");
-=======
-                target.set_value("");
->>>>>>> 1cba54d4
             }
         }
     };
@@ -229,10 +211,7 @@
                         placeholder="What needs to be done?"
                         autofocus
                         on:keydown=add_todo
-<<<<<<< HEAD
                         node_ref=input_ref
-=======
->>>>>>> 1cba54d4
                     />
                 </header>
                 <section
