#[cfg(feature = "ssr")]
#[tokio::main]
async fn main() {
    use axum::{routing::post, Router};
    use leptos::*;
    use leptos_axum::{generate_route_list, LeptosRoutes};
    use leptos_tailwind::{app::*, fallback::file_and_error_handler};
    use log::info;

    simple_logger::init_with_level(log::Level::Info)
        .expect("couldn't initialize logging");

    // Setting get_configuration(None) means we'll be using cargo-leptos's env values
    // For deployment these variables are:
    // <https://github.com/leptos-rs/start-axum#executing-a-server-on-a-remote-machine-without-the-toolchain>
    // Alternately a file can be specified such as Some("Cargo.toml")
    // The file would need to be included with the executable when moved to deployment
    let conf = get_configuration(None).await.unwrap();
    let addr = conf.leptos_options.site_addr;
    let leptos_options = conf.leptos_options;
    // Generate the list of routes in your Leptos App
<<<<<<< HEAD
    let routes = generate_route_list(|cx| view! { cx, <App/> });
=======
    let routes = generate_route_list(|| view! { <App/> }).await;
>>>>>>> afa67726

    // build our application with a route
    let app = Router::new()
        .route("/api/*fn_name", post(leptos_axum::handle_server_fns))
        .leptos_routes(&leptos_options, routes, || view! { <App/> })
        .fallback(file_and_error_handler)
        .with_state(leptos_options);

    // run our app with hyper
    // `axum::Server` is a re-export of `hyper::Server`
    info!("listening on http://{}", &addr);
    axum::Server::bind(&addr)
        .serve(app.into_make_service())
        .await
        .unwrap();
}

#[cfg(not(feature = "ssr"))]
pub fn main() {
    // no client-side main function
    // unless we want this to work with e.g., Trunk for a purely client-side app
    // see lib.rs for hydration function instead
}<|MERGE_RESOLUTION|>--- conflicted
+++ resolved
@@ -19,11 +19,7 @@
     let addr = conf.leptos_options.site_addr;
     let leptos_options = conf.leptos_options;
     // Generate the list of routes in your Leptos App
-<<<<<<< HEAD
-    let routes = generate_route_list(|cx| view! { cx, <App/> });
-=======
-    let routes = generate_route_list(|| view! { <App/> }).await;
->>>>>>> afa67726
+    let routes = generate_route_list(App);
 
     // build our application with a route
     let app = Router::new()
