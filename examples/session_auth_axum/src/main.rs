use cfg_if::cfg_if;

// boilerplate to run in different modes
cfg_if! {
if #[cfg(feature = "ssr")] {
    use axum::{
        response::{Response, IntoResponse},
        routing::get,
        extract::{Path, State, RawQuery},
        http::{Request, header::HeaderMap},
        body::Body as AxumBody,
        Router,
    };
    use session_auth_axum::todo::*;
    use session_auth_axum::auth::*;
    use session_auth_axum::state::AppState;
    use session_auth_axum::fallback::file_and_error_handler;
    use leptos_axum::{generate_route_list, LeptosRoutes, handle_server_fns_with_context};
    use leptos::{logging::log, view, provide_context, get_configuration};
    use sqlx::{SqlitePool, sqlite::SqlitePoolOptions};
    use axum_session::{SessionConfig, SessionLayer, SessionStore};
    use axum_session_auth::{AuthSessionLayer, AuthConfig, SessionSqlitePool};

    async fn server_fn_handler(State(app_state): State<AppState>, auth_session: AuthSession, path: Path<String>, headers: HeaderMap, raw_query: RawQuery,
    request: Request<AxumBody>) -> impl IntoResponse {

        log!("{:?}", path);

        handle_server_fns_with_context(path, headers, raw_query, move || {
            provide_context(auth_session.clone());
            provide_context(app_state.pool.clone());
        }, request).await
    }

    async fn leptos_routes_handler(auth_session: AuthSession, State(app_state): State<AppState>, req: Request<AxumBody>) -> Response{
            let handler = leptos_axum::render_route_with_context(app_state.leptos_options.clone(),
            app_state.routes.clone(),
            move || {
                provide_context(auth_session.clone());
                provide_context(app_state.pool.clone());
            },
            || view! { <TodoApp/> }
        );
        handler(req).await.into_response()
    }

    #[tokio::main]
    async fn main() {
        simple_logger::init_with_level(log::Level::Info).expect("couldn't initialize logging");

        let pool = SqlitePoolOptions::new()
            .connect("sqlite:Todos.db")
            .await
            .expect("Could not make pool.");

        // Auth section
        let session_config = SessionConfig::default().with_table_name("axum_sessions");
        let auth_config = AuthConfig::<i64>::default();
        let session_store = SessionStore::<SessionSqlitePool>::new(Some(pool.clone().into()), session_config);
        session_store.initiate().await.unwrap();

        sqlx::migrate!()
            .run(&pool)
            .await
            .expect("could not run SQLx migrations");

        // Explicit server function registration is no longer required
        // on the main branch. On 0.3.0 and earlier, uncomment the lines
        // below to register the server functions.
        // _ = GetTodos::register();
        // _ = AddTodo::register();
        // _ = DeleteTodo::register();
        // _ = Login::register();
        // _ = Logout::register();
        // _ = Signup::register();
        // _ = GetUser::register();
        // _ = Foo::register();

        // Setting this to None means we'll be using cargo-leptos and its env vars
        let conf = get_configuration(None).await.unwrap();
        let leptos_options = conf.leptos_options;
        let addr = leptos_options.site_addr;
<<<<<<< HEAD
        let routes = generate_route_list(|cx| view! { cx, <TodoApp/> });
=======
        let routes = generate_route_list(|| view! { <TodoApp/> }).await;
>>>>>>> afa67726

        let app_state = AppState{
            leptos_options,
            pool: pool.clone(),
            routes: routes.clone(),
        };

        // build our application with a route
        let app = Router::new()
        .route("/api/*fn_name", get(server_fn_handler).post(server_fn_handler))
        .leptos_routes_with_handler(routes, get(leptos_routes_handler) )
        .fallback(file_and_error_handler)
        .layer(AuthSessionLayer::<User, i64, SessionSqlitePool, SqlitePool>::new(Some(pool.clone()))
        .with_config(auth_config))
        .layer(SessionLayer::new(session_store))
        .with_state(app_state);

        // run our app with hyper
        // `axum::Server` is a re-export of `hyper::Server`
        log!("listening on http://{}", &addr);
        axum::Server::bind(&addr)
            .serve(app.into_make_service())
            .await
            .unwrap();
    }
}

    // client-only stuff for Trunk
    else {
        pub fn main() {
            // This example cannot be built as a trunk standalone CSR-only app.
            // Only the server may directly connect to the database.
        }
    }
}<|MERGE_RESOLUTION|>--- conflicted
+++ resolved
@@ -80,11 +80,7 @@
         let conf = get_configuration(None).await.unwrap();
         let leptos_options = conf.leptos_options;
         let addr = leptos_options.site_addr;
-<<<<<<< HEAD
-        let routes = generate_route_list(|cx| view! { cx, <TodoApp/> });
-=======
-        let routes = generate_route_list(|| view! { <TodoApp/> }).await;
->>>>>>> afa67726
+        let routes = generate_route_list(App);
 
         let app_state = AppState{
             leptos_options,
