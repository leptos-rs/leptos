--- conflicted
+++ resolved
@@ -19,34 +19,10 @@
 leptos = { path = "../leptos" }
 
 [features]
-<<<<<<< HEAD
 csr = ["leptos_reactive/csr"]
 hydrate = ["leptos_reactive/hydrate"]
 ssr = ["leptos_reactive/ssr", "server_fn/ssr"]
-stable = ["leptos_reactive/stable"]
-=======
-csr = [
-  #"leptos/csr",
-  "leptos_dom/web",
-  "leptos_reactive/csr",
-]
-hydrate = [
-  #"leptos/hydrate",
-  "leptos_dom/web",
-  "leptos_reactive/hydrate",
-]
-ssr = [
-  #"leptos/ssr",
-  "leptos_reactive/ssr",
-  "server_fn/ssr",
-]
-stable = [
-  #"leptos/stable",
-  "leptos_dom/stable",
-  "leptos_reactive/stable",
-  "server_fn/stable",
-]
->>>>>>> b55e9a9e
+stable = ["leptos_reactive/stable", "server_fn/stable"]
 
 [package.metadata.cargo-all-features]
 denylist = ["stable"]