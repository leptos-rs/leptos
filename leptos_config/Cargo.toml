[package]
name = "leptos_config"
version = { workspace = true }
edition = "2021"
authors = ["Greg Johnston"]
license = "MIT"
repository = "https://github.com/leptos-rs/leptos"
description = "Configuration for the Leptos web framework."
readme = "../README.md"

[dependencies]
config = "0.13.3"
fs = "0.0.5"
regex = "1.7.0"
serde = { version = "1.0.151", features = ["derive"] }
thiserror = "1.0.38"
<<<<<<< HEAD
typed-builder = "0.12"

[dev-dependencies]
tokio = { version = "1", features = ["rt", "macros"] }
tempfile = "3"
=======
typed-builder = "0.13"
>>>>>>> 10bdff7d
<|MERGE_RESOLUTION|>--- conflicted
+++ resolved
@@ -14,12 +14,8 @@
 regex = "1.7.0"
 serde = { version = "1.0.151", features = ["derive"] }
 thiserror = "1.0.38"
-<<<<<<< HEAD
-typed-builder = "0.12"
+typed-builder = "0.13"
 
 [dev-dependencies]
 tokio = { version = "1", features = ["rt", "macros"] }
-tempfile = "3"
-=======
-typed-builder = "0.13"
->>>>>>> 10bdff7d
+tempfile = "3"