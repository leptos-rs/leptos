use crate::{
    matching::{
        expand_optionals, get_route_matches, join_paths, Branch, Matcher,
        RouteDefinition, RouteMatch,
    },
    RouteContext, RouterContext, animation::*
};
use leptos::{leptos_dom::HydrationCtx, *};
use std::{
    cell::{Cell, RefCell},
    cmp::Reverse,
    ops::IndexMut,
    rc::Rc,
};

/// Contains route definitions and manages the actual routing process.
///
/// You should locate the `<Routes/>` component wherever on the page you want the routes to appear.
#[component]
pub fn Routes(
    cx: Scope,
    /// Base path relative at which the routes are mounted.
    #[prop(optional)]
    base: Option<String>,
    children: Children,
) -> impl IntoView {
    let router = use_context::<RouterContext>(cx)
        .expect("<Routes/> component should be nested within a <Router/>.");
    let base_route = router.base();
    let branches = build_branches(cx, children, base);

<<<<<<< HEAD
    #[cfg(feature = "ssr")]
    if let Some(context) = use_context::<crate::PossibleBranchContext>(cx) {
        *context.0.borrow_mut() = branches.clone();
    }

    let next_route = router.pathname();
    let current_route = next_route;

    let root_equal = Rc::new(Cell::new(true));
    let route_states = route_states(cx, &router, branches, current_route, &root_equal);

    let id = HydrationCtx::id();
    let root = root_route(cx, base_route, route_states, root_equal);
    leptos::leptos_dom::DynChild::new_with_id(id, move || root.get())
        .into_view(cx)
}

/// Contains route definitions and manages the actual routing process, with animated transitions 
/// between routes.
///
/// You should locate the `<AnimatedRoutes/>` component wherever on the page you want the routes to appear.
/// 
/// ## Animations
/// The router uses CSS classes for animations, and transitions to the next specified class in order when 
/// the `animationend` event fires. Each property takes a `&'static str` that can contain a class or classes 
/// to be added at certain points. These CSS classes must have associated animations.
/// - `outro`: added when route is being unmounted
/// - `start`: added when route is first created
/// - `intro`: added after `start` has completed (if defined), and the route is being mounted 
/// - `finally`: added after the `intro` animation is complete
/// 
/// Each of these properties is optional, and the router will transition to the next correct state 
/// whenever an `animationend` event fires.
#[component]
pub fn AnimatedRoutes(
    cx: Scope,
    /// Base path relative at which the routes are mounted.
    #[prop(optional)]
    base: Option<String>,
    /// CSS class added when route is being unmounted
    #[prop(optional)]
    outro: Option<&'static str>,
    /// CSS class added when route is first created
    #[prop(optional)]
    start: Option<&'static str>,
    /// CSS class added while the route is being mounted
    #[prop(optional)]
    intro: Option<&'static str>,
    /// CSS class added after other animations have completed.
    #[prop(optional)]
    finally: Option<&'static str>,
    children: Children,
) -> impl IntoView {
    let router = use_context::<RouterContext>(cx)
        .expect("<Routes/> component should be nested within a <Router/>.");
    let base_route = router.base();
    let branches = build_branches(cx, children, base);

    #[cfg(feature = "ssr")]
    if let Some(context) = use_context::<crate::PossibleBranchContext>(cx) {
        *context.0.borrow_mut() = branches.clone();
    }

    let animation = Animation { outro, start, intro, finally };
    let (animation_state, set_animation_state) =
        create_signal(cx, AnimationState::Finally);
    let next_route = router.pathname();
    
    let animation_and_route = create_memo(cx, {
        let branches = branches.clone();
        move |prev: Option<&(AnimationState, String)>| {
            let animation_state = animation_state.get();
            let next_route = next_route.get();
            let prev_matches = prev.map(|(_, r)| r).cloned().map(|prev| get_route_matches(&branches, prev));
            let matches = get_route_matches(&branches, next_route.clone());
            let same_route = prev_matches.and_then(|p| p.get(0).as_ref().map(|r| r.route.key.clone())) == matches.get(0).as_ref().map(|r| r.route.key.clone());
            if same_route {
                (animation_state, next_route)
            } else {
                match prev {
                    None => (animation_state, next_route),
                    Some((prev_state, prev_route)) => {
                        let (next_state, can_advance) =
                            animation.next_state(prev_state);

                        if can_advance {
                            (next_state, next_route)
                        } else {
                            (next_state, prev_route.to_owned())
                        }
                    }
                }
            }
        }
    });
    let current_animation =
        create_memo(cx, move |_| animation_and_route.get().0);
    let current_route = create_memo(cx, move |_| animation_and_route.get().1);

    let root_equal = Rc::new(Cell::new(true));
    let route_states = route_states(cx, &router, branches, current_route, &root_equal);

    let root = root_route(cx, base_route, route_states, root_equal);

    html::div(cx)
        .attr(
            "class",
            (cx, move || match current_animation.get() {
                AnimationState::Outro => outro.unwrap_or_default(),
                AnimationState::Start => start.unwrap_or_default(),
                AnimationState::Intro => intro.unwrap_or_default(),
                AnimationState::Finally => finally.unwrap_or_default(),
            }),
        )
        .on(leptos::ev::animationend, move |_| {
            let current = current_animation.get();
            set_animation_state.update(|current_state| {
                let (next, _) = animation.next_state(&current);
                *current_state = next;
            });
=======
    let mut branches = Vec::new();
    let frag = children(cx);
    let children = frag
        .as_children()
        .iter()
        .filter_map(|child| {
            let def = child
                .as_transparent()
                .and_then(|t| t.downcast_ref::<RouteDefinition>());
            if def.is_none() {
                warn!(
                    "[NOTE] The <Routes/> component should include *only* \
                     <Route/>or <ProtectedRoute/> components, or some \
                     #[component(transparent)] that returns a RouteDefinition."
                );
            }
            def
>>>>>>> 683511f3
        })
        .child(move || root.get())
        .into_view(cx)
}

fn build_branches(cx: Scope, children: Children, base: Option<String>) -> Vec<Branch> {
    let mut branches = Vec::new();
    let children = fragment_to_route_definitions(&children(cx));

    create_branches(
        &children,
        &base.unwrap_or_default(),
        &mut Vec::new(),
        &mut branches,
    );

    branches
}

fn fragment_to_route_definitions(frag: &Fragment) -> Vec<RouteDefinition> {
    frag
        .as_children()
        .iter()
        .filter_map(view_as_route_definition)
        .cloned()
        .collect::<Vec<_>>()
}

fn view_as_route_definition(view: &View) -> Option<&RouteDefinition> {
    let def = view
        .as_transparent()
        .and_then(|t| t.downcast_ref::<RouteDefinition>());
    if def.is_none() {
        warn!(
            "[NOTE] The <Routes/> component should include *only* \
                <Route/>or <ProtectedRoute/> components, or some \
                #[component(transparent)] that returns a RouteDefinition."
        );
    }
    def
}

fn route_states(cx: Scope, router: &RouterContext, branches: Vec<Branch>, current_route: Memo<String>, root_equal: &Rc<Cell<bool>>) -> Memo<RouterState> {
    // whenever path changes, update matches
    let matches = create_memo(cx, move |_| {
        get_route_matches(&branches, current_route.get())
    });

    // iterate over the new matches, reusing old routes when they are the same
    // and replacing them with new routes when they differ
    let next: Rc<RefCell<Vec<RouteContext>>> = Default::default();
    let router = Rc::clone(&router.inner);

    create_memo(cx, {
        let root_equal = Rc::clone(root_equal);
        move |prev: Option<&RouterState>| {
            root_equal.set(true);
            next.borrow_mut().clear();

            let next_matches = matches.get();
            let prev_matches = prev.as_ref().map(|p| &p.matches);
            let prev_routes = prev.as_ref().map(|p| &p.routes);

            // are the new route matches the same as the previous route matches so far?
            let mut equal = prev_matches
                .map(|prev_matches| next_matches.len() == prev_matches.len())
                .unwrap_or(false);

            for i in 0..next_matches.len() {
                let next = next.clone();
                let prev_match = prev_matches.and_then(|p| p.get(i));
                let next_match = next_matches.get(i).unwrap();

                match (prev_routes, prev_match) {
                    (Some(prev), Some(prev_match))
                        if next_match.route.key == prev_match.route.key
                            && next_match.route.id == prev_match.route.id =>
                    {
                        let prev_one = { prev.borrow()[i].clone() };
                        if next_match.path_match.path != prev_one.path() {
                            prev_one
                                .set_path(next_match.path_match.path.clone());
                        }
                        if i >= next.borrow().len() {
                            next.borrow_mut().push(prev_one);
                        } else {
                            *(next.borrow_mut().index_mut(i)) = prev_one;
                        }
                    }
                    _ => {
                        equal = false;
                        if i == 0 {
                            root_equal.set(false);
                        }

                        let next = next.clone();

                        let next = next.clone();
                        let next_ctx = RouteContext::new(
                            cx,
                            &RouterContext { inner: Rc::clone(&router) },
                            {
                                let next = next.clone();
                                move |cx| {
                                    if let Some(route_states) =
                                        use_context::<Memo<RouterState>>(cx)
                                    {
                                        route_states.with(|route_states| {
                                            let routes =
                                                route_states.routes.borrow();
                                            routes.get(i + 1).cloned()
                                        })
                                    } else {
                                        next.borrow().get(i + 1).cloned()
                                    }
                                }
                            },
                            move || matches.with(|m| m.get(i).cloned()),
                        );

                        if let Some(next_ctx) = next_ctx {
                            if next.borrow().len() > i + 1 {
                                next.borrow_mut()[i] = next_ctx;
                            } else {
                                next.borrow_mut().push(next_ctx);
                            }
                        }
                    }
                }
            }

            if let Some(prev) = &prev {
                if equal {
                    RouterState {
                        matches: next_matches.to_vec(),
                        routes: prev_routes.cloned().unwrap_or_default(),
                        root: prev.root.clone(),
                    }
                } else {
                    let root = next.borrow().get(0).cloned();
                    RouterState {
                        matches: next_matches.to_vec(),
                        routes: Rc::new(RefCell::new(next.borrow().to_vec())),
                        root,
                    }
                }
            } else {
                let root = next.borrow().get(0).cloned();
                RouterState {
                    matches: next_matches.to_vec(),
                    routes: Rc::new(RefCell::new(next.borrow().to_vec())),
                    root,
                }
            }
        }
    })
}

fn root_route(cx: Scope, base_route: RouteContext, route_states: Memo<RouterState>, root_equal: Rc<Cell<bool>>) -> Memo<Option<View>> {
    let root_cx = RefCell::new(None);

    create_memo(cx, move |prev| {
        provide_context(cx, route_states);
        route_states.with(|state| {
            if state.routes.borrow().is_empty() {
                Some(base_route.outlet(cx).into_view(cx))
            } else {
                let root = state.routes.borrow();
                let root = root.get(0);
                if let Some(route) = root {
                    provide_context(cx, route.clone());
                }

                if prev.is_none() || !root_equal.get() {
                    let (root_view, _) = cx.run_child_scope(|cx| {
                        let prev_cx = std::mem::replace(
                            &mut *root_cx.borrow_mut(),
                            Some(cx),
                        );
                        if let Some(prev_cx) = prev_cx {
                            prev_cx.dispose();
                        }
                        root.as_ref()
                            .map(|route| route.outlet(cx).into_view(cx))
                    });
                    root_view
                } else {
                    prev.cloned().unwrap()
                }
            }
        })
    })
}

#[derive(Clone, Debug, PartialEq)]
struct RouterState {
    matches: Vec<RouteMatch>,
    routes: Rc<RefCell<Vec<RouteContext>>>,
    root: Option<RouteContext>,
}

#[derive(Debug, Clone, PartialEq)]
pub struct RouteData {
    pub id: usize,
    pub key: RouteDefinition,
    pub pattern: String,
    pub original_path: String,
    pub matcher: Matcher,
}

impl RouteData {
    fn score(&self) -> i32 {
        let (pattern, splat) = match self.pattern.split_once("/*") {
            Some((p, s)) => (p, Some(s)),
            None => (self.pattern.as_str(), None),
        };
        let segments = pattern
            .split('/')
            .filter(|n| !n.is_empty())
            .collect::<Vec<_>>();
        #[allow(clippy::bool_to_int_with_if)] // on the splat.is_none()
        segments.iter().fold(
            (segments.len() as i32) - if splat.is_none() { 0 } else { 1 },
            |score, segment| {
                score + if segment.starts_with(':') { 2 } else { 3 }
            },
        )
    }
}

fn create_branches(
    route_defs: &[RouteDefinition],
    base: &str,
    stack: &mut Vec<RouteData>,
    branches: &mut Vec<Branch>,
) {
    for def in route_defs {
        let routes = create_routes(def, base);
        for route in routes {
            stack.push(route.clone());

            if def.children.is_empty() {
                let branch = create_branch(stack, branches.len());
                branches.push(branch);
            } else {
                create_branches(&def.children, &route.pattern, stack, branches);
            }

            stack.pop();
        }
    }

    if stack.is_empty() {
        branches.sort_by_key(|branch| Reverse(branch.score));
    }
}

pub(crate) fn create_branch(routes: &[RouteData], index: usize) -> Branch {
    Branch {
        routes: routes.to_vec(),
        score: routes.last().unwrap().score() * 10000 - (index as i32),
    }
}

fn create_routes(route_def: &RouteDefinition, base: &str) -> Vec<RouteData> {
    let RouteDefinition { children, .. } = route_def;
    let is_leaf = children.is_empty();
    let mut acc = Vec::new();
    for original_path in expand_optionals(&route_def.path) {
        let path = join_paths(base, &original_path);
        let pattern = if is_leaf {
            path
        } else {
            path.split("/*")
                .next()
                .map(|n| n.to_string())
                .unwrap_or(path)
        };
        acc.push(RouteData {
            key: route_def.clone(),
            id: route_def.id,
            matcher: Matcher::new_with_partial(&pattern, !is_leaf),
            pattern,
            original_path: original_path.to_string(),
        });
    }
    acc
}<|MERGE_RESOLUTION|>--- conflicted
+++ resolved
@@ -27,9 +27,27 @@
     let router = use_context::<RouterContext>(cx)
         .expect("<Routes/> component should be nested within a <Router/>.");
     let base_route = router.base();
-    let branches = build_branches(cx, children, base);
-
-<<<<<<< HEAD
+        let mut branches = Vec::new();
+        
+    let mut branches = Vec::new();
+    let frag = children(cx);
+    let children = frag
+        .as_children()
+        .iter()
+        .filter_map(|child| {
+            let def = child
+                .as_transparent()
+                .and_then(|t| t.downcast_ref::<RouteDefinition>());
+            if def.is_none() {
+                warn!(
+                    "[NOTE] The <Routes/> component should include *only* \
+                     <Route/>or <ProtectedRoute/> components, or some \
+                     #[component(transparent)] that returns a RouteDefinition."
+                );
+            }
+            def
+        });
+
     #[cfg(feature = "ssr")]
     if let Some(context) = use_context::<crate::PossibleBranchContext>(cx) {
         *context.0.borrow_mut() = branches.clone();
@@ -86,7 +104,25 @@
     let router = use_context::<RouterContext>(cx)
         .expect("<Routes/> component should be nested within a <Router/>.");
     let base_route = router.base();
-    let branches = build_branches(cx, children, base);
+    
+    let mut branches = Vec::new();
+    let frag = children(cx);
+    let children = frag
+        .as_children()
+        .iter()
+        .filter_map(|child| {
+            let def = child
+                .as_transparent()
+                .and_then(|t| t.downcast_ref::<RouteDefinition>());
+            if def.is_none() {
+                warn!(
+                    "[NOTE] The <Routes/> component should include *only* \
+                     <Route/>or <ProtectedRoute/> components, or some \
+                     #[component(transparent)] that returns a RouteDefinition."
+                );
+            }
+            def
+        });
 
     #[cfg(feature = "ssr")]
     if let Some(context) = use_context::<crate::PossibleBranchContext>(cx) {
@@ -149,43 +185,9 @@
             set_animation_state.update(|current_state| {
                 let (next, _) = animation.next_state(&current);
                 *current_state = next;
-            });
-=======
-    let mut branches = Vec::new();
-    let frag = children(cx);
-    let children = frag
-        .as_children()
-        .iter()
-        .filter_map(|child| {
-            let def = child
-                .as_transparent()
-                .and_then(|t| t.downcast_ref::<RouteDefinition>());
-            if def.is_none() {
-                warn!(
-                    "[NOTE] The <Routes/> component should include *only* \
-                     <Route/>or <ProtectedRoute/> components, or some \
-                     #[component(transparent)] that returns a RouteDefinition."
-                );
-            }
-            def
->>>>>>> 683511f3
-        })
+            })
         .child(move || root.get())
         .into_view(cx)
-}
-
-fn build_branches(cx: Scope, children: Children, base: Option<String>) -> Vec<Branch> {
-    let mut branches = Vec::new();
-    let children = fragment_to_route_definitions(&children(cx));
-
-    create_branches(
-        &children,
-        &base.unwrap_or_default(),
-        &mut Vec::new(),
-        &mut branches,
-    );
-
-    branches
 }
 
 fn fragment_to_route_definitions(frag: &Fragment) -> Vec<RouteDefinition> {
