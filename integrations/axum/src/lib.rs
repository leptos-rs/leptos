--- conflicted
+++ resolved
@@ -1206,13 +1206,8 @@
 /// create routes in Axum's Router without having to use wildcard matching or fallbacks. Takes in your root app Element
 /// as an argument so it can walk you app tree. This version is tailored to generate Axum compatible paths.
 #[tracing::instrument(level = "trace", fields(error), skip_all)]
-<<<<<<< HEAD
 pub fn generate_route_list<IV>(
-    app_fn: impl FnOnce(Scope) -> IV + 'static,
-=======
-pub async fn generate_route_list<IV>(
     app_fn: impl FnOnce() -> IV + 'static,
->>>>>>> afa67726
 ) -> Vec<RouteListing>
 where
     IV: IntoView + 'static,
@@ -1225,13 +1220,8 @@
 /// as an argument so it can walk you app tree. This version is tailored to generate Axum compatible paths. Adding excluded_routes
 /// to this function will stop `.leptos_routes()` from generating a route for it, allowing a custom handler. These need to be in Axum path format
 #[tracing::instrument(level = "trace", fields(error), skip_all)]
-<<<<<<< HEAD
 pub fn generate_route_list_with_exclusions<IV>(
-    app_fn: impl FnOnce(Scope) -> IV + 'static,
-=======
-pub async fn generate_route_list_with_exclusions<IV>(
     app_fn: impl FnOnce() -> IV + 'static,
->>>>>>> afa67726
     excluded_routes: Option<Vec<String>>,
 ) -> Vec<RouteListing>
 where
