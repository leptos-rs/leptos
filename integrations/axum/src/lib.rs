--- conflicted
+++ resolved
@@ -352,7 +352,6 @@
                                 == Some("application/x-www-form-urlencoded")
                             || accept_header == Some("application/cbor")
                         {
-<<<<<<< HEAD
                             res = res.status(StatusCode::OK);
                         }
                         // otherwise, it's probably a <form> submit or something: redirect back to the referrer
@@ -389,136 +388,14 @@
                             Payload::Json(data) => res
                                 .header("Content-Type", "application/json")
                                 .body(Full::from(data)),
-=======
-                            let runtime = create_runtime();
-                            let (cx, disposer) =
-                                raw_scope_and_disposer(runtime);
-
-                            additional_context(cx);
-
-                            let (req, req_parts) =
-                                generate_request_and_parts(req).await;
-                            let leptos_req = generate_leptos_request(req).await; // Add this so we can get details about the Request
-                            provide_context(cx, req_parts.clone());
-                            provide_context(cx, leptos_req);
-                            // Add this so that we can set headers and status of the response
-                            provide_context(cx, ResponseOptions::default());
-
-                            let query: &Bytes =
-                                &query.unwrap_or("".to_string()).into();
-                            let data = match &server_fn.encoding {
-                                Encoding::Url | Encoding::Cbor => {
-                                    &req_parts.body
-                                }
-                                Encoding::GetJSON | Encoding::GetCBOR => query,
-                            };
-                            match (server_fn.trait_obj)(cx, data).await {
-                                Ok(serialized) => {
-                                    // If ResponseOptions are set, add the headers and status to the request
-                                    let res_options =
-                                        use_context::<ResponseOptions>(cx);
-
-                                    // clean up the scope, which we only needed to run the server fn
-                                    disposer.dispose();
-                                    runtime.dispose();
-
-                                    // if this is Accept: application/json then send a serialized JSON response
-                                    let accept_header = headers
-                                        .get("Accept")
-                                        .and_then(|value| value.to_str().ok());
-                                    let mut res = Response::builder();
-
-                                    // Add headers from ResponseParts if they exist. These should be added as long
-                                    // as the server function returns an OK response
-                                    let res_options_outer =
-                                        res_options.unwrap().0;
-                                    let res_options_inner =
-                                        res_options_outer.read();
-                                    let (status, mut res_headers) = (
-                                        res_options_inner.status,
-                                        res_options_inner.headers.clone(),
-                                    );
-
-                                    if accept_header == Some("application/json")
-                                        || accept_header
-                                            == Some(
-                                                "application/\
-                                                 x-www-form-urlencoded",
-                                            )
-                                        || accept_header
-                                            == Some("application/cbor")
-                                    {
-                                        res = res.status(StatusCode::OK);
-                                    }
-                                    // otherwise, it's probably a <form> submit or something: redirect back to the referrer
-                                    else {
-                                        let referer = headers
-                                            .get("Referer")
-                                            .and_then(|value| {
-                                                value.to_str().ok()
-                                            })
-                                            .unwrap_or("/");
-
-                                        res = res
-                                            .status(StatusCode::SEE_OTHER)
-                                            .header("Location", referer);
-                                    }
-                                    // Override StatusCode if it was set in a Resource or Element
-                                    res = match status {
-                                        Some(status) => res.status(status),
-                                        None => res,
-                                    };
-                                    // This must be after the default referrer
-                                    // redirect so that it overwrites the one above
-                                    if let Some(header_ref) = res.headers_mut()
-                                    {
-                                        header_ref.extend(res_headers.drain());
-                                    };
-                                    match serialized {
-                                        Payload::Binary(data) => res
-                                            .header(
-                                                "Content-Type",
-                                                "application/cbor",
-                                            )
-                                            .body(Full::from(data)),
-                                        Payload::Url(data) => res
-                                            .header(
-                                                "Content-Type",
-                                                "application/\
-                                                 x-www-form-urlencoded",
-                                            )
-                                            .body(Full::from(data)),
-                                        Payload::Json(data) => res
-                                            .header(
-                                                "Content-Type",
-                                                "application/json",
-                                            )
-                                            .body(Full::from(data)),
-                                    }
-                                }
-                                Err(e) => Response::builder()
-                                    .status(StatusCode::INTERNAL_SERVER_ERROR)
-                                    .body(Full::from(
-                                        serde_json::to_string(&e)
-                                            .unwrap_or_else(|_| e.to_string()),
-                                    )),
-                            }
-                        } else {
-                            Response::builder()
-                                .status(StatusCode::BAD_REQUEST)
-                                .body(Full::from(format!(
-                                    "Could not find a server function at the \
-                                     route {fn_name}. \n\nIt's likely that \
-                                     you need to call ServerFn::register() on \
-                                     the server function type, somewhere in \
-                                     your `main` function."
-                                )))
->>>>>>> ff5ceddb
                         }
                     }
                     Err(e) => Response::builder()
                         .status(StatusCode::INTERNAL_SERVER_ERROR)
-                        .body(Full::from(e.to_string())),
+                        .body(Full::from(
+                            serde_json::to_string(&e)
+                                .unwrap_or_else(|_| e.to_string()),
+                        )),
                 }
             } else {
                 Response::builder().status(StatusCode::BAD_REQUEST).body(
