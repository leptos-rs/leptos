--- conflicted
+++ resolved
@@ -955,73 +955,6 @@
     }
 }
 
-<<<<<<< HEAD
-=======
-fn html_parts(
-    options: &LeptosOptions,
-    meta: Option<&MetaContext>,
-) -> (String, &'static str) {
-    let pkg_path = &options.site_pkg_dir;
-    let output_name = &options.output_name;
-
-    // Because wasm-pack adds _bg to the end of the WASM filename, and we want to mantain compatibility with it's default options
-    // we add _bg to the wasm files if cargo-leptos doesn't set the env var LEPTOS_OUTPUT_NAME
-    // Otherwise we need to add _bg because wasm_pack always does. This is not the same as options.output_name, which is set regardless
-    let mut wasm_output_name = output_name.clone();
-    if std::env::var("LEPTOS_OUTPUT_NAME").is_err() {
-        wasm_output_name.push_str("_bg");
-    }
-
-    let site_ip = &options.site_addr.ip().to_string();
-    let reload_port = options.reload_port;
-
-    let leptos_autoreload = match std::env::var("LEPTOS_WATCH").is_ok() {
-        true => format!(
-            r#"
-                <script crossorigin="">(function () {{
-                    var ws = new WebSocket('ws://{site_ip}:{reload_port}/live_reload');
-                    ws.onmessage = (ev) => {{
-                        let msg = JSON.parse(ev.data);
-                        if (msg.all) window.location.reload();
-                        if (msg.css) {{
-                            let found = false;
-                            document.querySelectorAll("link").forEach((link) => {{
-                                if (link.getAttribute('href').includes(msg.css)) {{
-                                    let newHref = '/' + href + '?version=' + new Date().getMilliseconds();
-                                    link.setAttribute('href', newHref);
-                                    found = true;
-                                }}
-                            }});
-                            if (!found) console.warn(`CSS hot-reload: Could not find a <link href=/\"${{msg.css}}\"> element`);
-                        }};
-                    }};
-                    ws.onclose = () => console.warn('Live-reload stopped. Manual reload necessary.');
-                }})()
-                </script>
-                "#
-        ),
-        false => "".to_string(),
-    };
-
-    let html_metadata =
-        meta.and_then(|mc| mc.html.as_string()).unwrap_or_default();
-    let head = format!(
-        r#"<!DOCTYPE html>
-            <html{html_metadata}>
-                <head>
-                    <meta charset="utf-8"/>
-                    <meta name="viewport" content="width=device-width, initial-scale=1"/>
-                    <link rel="modulepreload" href="/{pkg_path}/{output_name}.js">
-                    <link rel="preload" href="/{pkg_path}/{wasm_output_name}.wasm" as="fetch" type="application/wasm" crossorigin="">
-                    <script type="module">import init, {{ hydrate }} from '/{pkg_path}/{output_name}.js'; init('/{pkg_path}/{wasm_output_name}.wasm').then(hydrate);</script>
-                    {leptos_autoreload}
-                    "#
-    );
-    let tail = "</body></html>";
-    (head, tail)
-}
-
->>>>>>> 91f6d9a4
 /// Generates a list of all routes defined in Leptos's Router in your app. We can then use this to automatically
 /// create routes in Axum's Router without having to use wildcard matching or fallbacks. Takes in your root app Element
 /// as an argument so it can walk you app tree. This version is tailored to generate Axum compatible paths.
