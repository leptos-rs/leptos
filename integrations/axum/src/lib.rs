#![forbid(unsafe_code)]
//! Provides functions to easily integrate Leptos with Axum.
//!
//! For more details on how to use the integrations, see the
//! [`examples`](https://github.com/leptos-rs/leptos/tree/main/examples)
//! directory in the Leptos repository.

use axum::{
    body::{Body, Bytes, Full, StreamBody},
    extract::{FromRef, FromRequestParts, Path, RawQuery},
    http::{
        header::{HeaderName, HeaderValue},
        HeaderMap, Request, StatusCode,
    },
    response::IntoResponse,
    routing::{delete, get, patch, post, put},
};
use futures::{
    channel::mpsc::{Receiver, Sender},
    Future, SinkExt, Stream, StreamExt,
};
use http::{
    header, method::Method, request::Parts, uri::Uri, version::Version,
    Response,
};
use hyper::body;
use leptos::{
    leptos_server::{server_fn_by_path, Payload},
    server_fn::Encoding,
    ssr::*,
    *,
};
use leptos_integration_utils::{build_async_response, html_parts_separated};
use leptos_meta::{generate_head_metadata_separated, MetaContext};
use leptos_router::*;
use once_cell::sync::OnceCell;
use parking_lot::RwLock;
use std::{io, pin::Pin, sync::Arc, thread::available_parallelism};
use tokio_util::task::LocalPoolHandle;
use tracing::Instrument;
/// A struct to hold the parts of the incoming Request. Since `http::Request` isn't cloneable, we're forced
/// to construct this for Leptos to use in Axum
#[derive(Debug, Clone)]
pub struct RequestParts {
    pub version: Version,
    pub method: Method,
    pub uri: Uri,
    pub headers: HeaderMap<HeaderValue>,
    pub body: Bytes,
}

/// Convert http::Parts to RequestParts(and vice versa). Body and Extensions will
/// be lost in the conversion
impl From<Parts> for RequestParts {
    fn from(parts: Parts) -> Self {
        Self {
            version: parts.version,
            method: parts.method,
            uri: parts.uri,
            headers: parts.headers,
            body: Bytes::default(),
        }
    }
}

/// This struct lets you define headers and override the status of the Response from an Element or a Server Function
/// Typically contained inside of a ResponseOptions. Setting this is useful for cookies and custom responses.
#[derive(Debug, Clone, Default)]
pub struct ResponseParts {
    pub status: Option<StatusCode>,
    pub headers: HeaderMap,
}

impl ResponseParts {
    /// Insert a header, overwriting any previous value with the same key
    pub fn insert_header(&mut self, key: HeaderName, value: HeaderValue) {
        self.headers.insert(key, value);
    }
    /// Append a header, leaving any header with the same key intact
    pub fn append_header(&mut self, key: HeaderName, value: HeaderValue) {
        self.headers.append(key, value);
    }
}

/// Allows you to override details of the HTTP response like the status code and add Headers/Cookies.
#[derive(Debug, Clone, Default)]
pub struct ResponseOptions(pub Arc<RwLock<ResponseParts>>);

impl ResponseOptions {
    /// A simpler way to overwrite the contents of `ResponseOptions` with a new `ResponseParts`.
    pub fn overwrite(&self, parts: ResponseParts) {
        let mut writable = self.0.write();
        *writable = parts
    }
    /// Set the status of the returned Response.
    pub fn set_status(&self, status: StatusCode) {
        let mut writeable = self.0.write();
        let res_parts = &mut *writeable;
        res_parts.status = Some(status);
    }
    /// Insert a header, overwriting any previous value with the same key.
    pub fn insert_header(&self, key: HeaderName, value: HeaderValue) {
        let mut writeable = self.0.write();
        let res_parts = &mut *writeable;
        res_parts.headers.insert(key, value);
    }
    /// Append a header, leaving any header with the same key intact.
    pub fn append_header(&self, key: HeaderName, value: HeaderValue) {
        let mut writeable = self.0.write();
        let res_parts = &mut *writeable;
        res_parts.headers.append(key, value);
    }
}

/// Provides an easy way to redirect the user from within a server function. Mimicking the Remix `redirect()`,
/// it sets a StatusCode of 302 and a LOCATION header with the provided value.
/// If looking to redirect from the client, `leptos_router::use_navigate()` should be used instead
pub fn redirect(path: &str) {
    if let Some(response_options) = use_context::<ResponseOptions>() {
        response_options.set_status(StatusCode::FOUND);
        response_options.insert_header(
            header::LOCATION,
            header::HeaderValue::from_str(path)
                .expect("Failed to create HeaderValue"),
        );
    }
}

/// Decomposes an HTTP request into its parts, allowing you to read its headers
/// and other data without consuming the body. Creates a new Request from the
/// original parts for further processing
pub async fn generate_request_and_parts(
    req: Request<Body>,
) -> (Request<Body>, RequestParts) {
    // provide request headers as context in server scope
    let (parts, body) = req.into_parts();
    let body = body::to_bytes(body).await.unwrap_or_default();
    let request_parts = RequestParts {
        method: parts.method.clone(),
        uri: parts.uri.clone(),
        headers: parts.headers.clone(),
        version: parts.version,
        body: body.clone(),
    };
    let request = Request::from_parts(parts, body.into());

    (request, request_parts)
}

/// An Axum handlers to listens for a request with Leptos server function arguments in the body,
/// run the server function if found, and return the resulting [Response].
///
/// This can then be set up at an appropriate route in your application:
///
/// ```
/// use axum::{handler::Handler, routing::post, Router};
/// use leptos::*;
/// use std::net::SocketAddr;
///
/// # if false { // don't actually try to run a server in a doctest...
/// #[tokio::main]
/// async fn main() {
///     let addr = SocketAddr::from(([127, 0, 0, 1], 8082));
///
///     // build our application with a route
///     let app = Router::new()
///         .route("/api/*fn_name", post(leptos_axum::handle_server_fns));
///
///     // run our app with hyper
///     // `axum::Server` is a re-export of `hyper::Server`
///     axum::Server::bind(&addr)
///         .serve(app.into_make_service())
///         .await
///         .unwrap();
/// }
/// # }
/// ```
/// Leptos provides a generic implementation of `handle_server_fns`. If access to more specific parts of the Request is desired,
/// you can specify your own server fn handler based on this one and give it it's own route in the server macro.
///
/// ## Provided Context Types
/// This function always provides context values including the following types:
/// - [RequestParts]
/// - [ResponseOptions]
#[tracing::instrument(level = "trace", fields(error), skip_all)]
pub async fn handle_server_fns(
    Path(fn_name): Path<String>,
    headers: HeaderMap,
    RawQuery(query): RawQuery,
    req: Request<Body>,
) -> impl IntoResponse {
    handle_server_fns_inner(fn_name, headers, query, || {}, req).await
}

/// An Axum handlers to listens for a request with Leptos server function arguments in the body,
/// run the server function if found, and return the resulting [Response].
///
/// This can then be set up at an appropriate route in your application:
///
/// This version allows you to pass in a closure to capture additional data from the layers above leptos
/// and store it in context. To use it, you'll need to define your own route, and a handler function
/// that takes in the data you'd like. See the [render_app_to_stream_with_context] docs for an example
/// of one that should work much like this one.
///
/// ## Provided Context Types
/// This function always provides context values including the following types:
/// - [RequestParts]
/// - [ResponseOptions]
#[tracing::instrument(level = "trace", fields(error), skip_all)]
pub async fn handle_server_fns_with_context(
    Path(fn_name): Path<String>,
    headers: HeaderMap,
    RawQuery(query): RawQuery,
    additional_context: impl Fn() + 'static + Clone + Send,
    req: Request<Body>,
) -> impl IntoResponse {
    handle_server_fns_inner(fn_name, headers, query, additional_context, req)
        .await
}
#[tracing::instrument(level = "trace", fields(error), skip_all)]
async fn handle_server_fns_inner(
    fn_name: String,
    headers: HeaderMap,
    query: Option<String>,
    additional_context: impl Fn() + 'static + Clone + Send,
    req: Request<Body>,
) -> impl IntoResponse {
    // Axum Path extractor doesn't remove the first slash from the path, while Actix does
    let fn_name = fn_name
        .strip_prefix('/')
        .map(|fn_name| fn_name.to_string())
        .unwrap_or(fn_name);

    let (tx, rx) = futures::channel::oneshot::channel();
    let pool_handle = get_leptos_pool();
    pool_handle.spawn_pinned(move || {
        async move {
            let res = if let Some(server_fn) =
                server_fn_by_path(fn_name.as_str())
            {
                let runtime = create_runtime();

                additional_context();

                let (req, req_parts) = generate_request_and_parts(req).await;

                provide_context(req_parts.clone());
                provide_context(ExtractorHelper::from(req));
                // Add this so that we can set headers and status of the response
                provide_context(ResponseOptions::default());

                let query: &Bytes = &query.unwrap_or("".to_string()).into();
                let data = match &server_fn.encoding() {
                    Encoding::Url | Encoding::Cbor => &req_parts.body,
                    Encoding::GetJSON | Encoding::GetCBOR => query,
                };
                let res = match server_fn.call((), data).await {
                    Ok(serialized) => {
                        // If ResponseOptions are set, add the headers and status to the request
                        let res_options = use_context::<ResponseOptions>();

                        // if this is Accept: application/json then send a serialized JSON response
                        let accept_header = headers
                            .get("Accept")
                            .and_then(|value| value.to_str().ok());
                        let mut res = Response::builder();

                        // Add headers from ResponseParts if they exist. These should be added as long
                        // as the server function returns an OK response
                        let res_options_outer = res_options.unwrap().0;
                        let res_options_inner = res_options_outer.read();
                        let (status, mut res_headers) = (
                            res_options_inner.status,
                            res_options_inner.headers.clone(),
                        );

                        if accept_header == Some("application/json")
                            || accept_header
                                == Some("application/x-www-form-urlencoded")
                            || accept_header == Some("application/cbor")
                        {
                            res = res.status(StatusCode::OK);
                        }
                        // otherwise, it's probably a <form> submit or something: redirect back to the referrer
                        else {
                            let referer = headers
                                .get("Referer")
                                .and_then(|value| value.to_str().ok())
                                .unwrap_or("/");

                            res = res
                                .status(StatusCode::SEE_OTHER)
                                .header("Location", referer);
                        }
                        // Override StatusCode if it was set in a Resource or Element
                        res = match status {
                            Some(status) => res.status(status),
                            None => res,
                        };
                        // This must be after the default referrer
                        // redirect so that it overwrites the one above
                        if let Some(header_ref) = res.headers_mut() {
                            header_ref.extend(res_headers.drain());
                        };
                        match serialized {
                            Payload::Binary(data) => res
                                .header("Content-Type", "application/cbor")
                                .body(Full::from(data)),
                            Payload::Url(data) => res
                                .header(
                                    "Content-Type",
                                    "application/x-www-form-urlencoded",
                                )
                                .body(Full::from(data)),
                            Payload::Json(data) => res
                                .header("Content-Type", "application/json")
                                .body(Full::from(data)),
                        }
                    }
                    Err(e) => Response::builder()
                        .status(StatusCode::INTERNAL_SERVER_ERROR)
                        .body(Full::from(
                            serde_json::to_string(&e)
                                .unwrap_or_else(|_| e.to_string()),
                        )),
                };
                // clean up the scope
                runtime.dispose();
                res
            } else {
                Response::builder().status(StatusCode::BAD_REQUEST).body(
                    Full::from(format!(
                        "Could not find a server function at the route \
                         {fn_name}. \n\nIt's likely that either 
                         1. The API prefix you specify in the `#[server]` \
                         macro doesn't match the prefix at which your server \
                         function handler is mounted, or \n2. You are on a \
                         platform that doesn't support automatic server \
                         function registration and you need to call \
                         ServerFn::register_explicit() on the server function \
                         type, somewhere in your `main` function.",
                    )),
                )
            }
            .expect("could not build Response");

            _ = tx.send(res);
        }
    });

    rx.await.unwrap()
}

pub type PinnedHtmlStream =
    Pin<Box<dyn Stream<Item = io::Result<Bytes>> + Send>>;

/// Returns an Axum [Handler](axum::handler::Handler) that listens for a `GET` request and tries
/// to route it using [leptos_router], serving an HTML stream of your application.
///
/// The provides a [MetaContext] and a [RouterIntegrationContext] to app’s context before
/// rendering it, and includes any meta tags injected using [leptos_meta].
///
/// The HTML stream is rendered using [render_to_stream](leptos::ssr::render_to_stream), and
/// includes everything described in the documentation for that function.
///
/// This can then be set up at an appropriate route in your application:
/// ```
/// use axum::{handler::Handler, Router};
/// use leptos::*;
/// use leptos_config::get_configuration;
/// use std::{env, net::SocketAddr};
///
/// #[component]
/// fn MyApp() -> impl IntoView {
///     view! { <main>"Hello, world!"</main> }
/// }
///
/// # if false { // don't actually try to run a server in a doctest...
/// #[tokio::main]
/// async fn main() {
///     let conf = get_configuration(Some("Cargo.toml")).await.unwrap();
///     let leptos_options = conf.leptos_options;
///     let addr = leptos_options.site_addr.clone();
///
///     // build our application with a route
///     let app = Router::new().fallback(leptos_axum::render_app_to_stream(
///         leptos_options,
///         || view! { <MyApp/> },
///     ));
///
///     // run our app with hyper
///     // `axum::Server` is a re-export of `hyper::Server`
///     axum::Server::bind(&addr)
///         .serve(app.into_make_service())
///         .await
///         .unwrap();
/// }
/// # }
/// ```
///
/// ## Provided Context Types
/// This function always provides context values including the following types:
/// - [RequestParts]
/// - [ResponseOptions]
/// - [MetaContext](leptos_meta::MetaContext)
/// - [RouterIntegrationContext](leptos_router::RouterIntegrationContext)
#[tracing::instrument(level = "info", fields(error), skip_all)]
pub fn render_app_to_stream<IV>(
    options: LeptosOptions,
    app_fn: impl Fn() -> IV + Clone + Send + 'static,
) -> impl Fn(
    Request<Body>,
) -> Pin<
    Box<
        dyn Future<Output = Response<StreamBody<PinnedHtmlStream>>>
            + Send
            + 'static,
    >,
> + Clone
       + Send
       + 'static
where
    IV: IntoView,
{
    render_app_to_stream_with_context(options, || {}, app_fn)
}

/// Returns an Axum [Handler](axum::handler::Handler) that listens for a `GET` request and tries
/// to route it using [leptos_router], serving an HTML stream of your application.
/// The difference between calling this and `render_app_to_stream_with_context()` is that this
/// one respects the `SsrMode` on each Route and thus requires `Vec<RouteListing>` for route checking.
/// This is useful if you are using `.leptos_routes_with_handler()`
#[tracing::instrument(level = "info", fields(error), skip_all)]
pub fn render_route<IV>(
    options: LeptosOptions,
    paths: Vec<RouteListing>,
    app_fn: impl Fn() -> IV + Clone + Send + 'static,
) -> impl Fn(
    Request<Body>,
) -> Pin<
    Box<
        dyn Future<Output = Response<StreamBody<PinnedHtmlStream>>>
            + Send
            + 'static,
    >,
> + Clone
       + Send
       + 'static
where
    IV: IntoView,
{
    render_route_with_context(options, paths, || {}, app_fn)
}
/// Returns an Axum [Handler](axum::handler::Handler) that listens for a `GET` request and tries
/// to route it using [leptos_router], serving an in-order HTML stream of your application.
/// This stream will pause at each `<Suspense/>` node and wait for it to resolve before
/// sending down its HTML. The app will become interactive once it has fully loaded.
///
/// The provides a [MetaContext] and a [RouterIntegrationContext] to app’s context before
/// rendering it, and includes any meta tags injected using [leptos_meta].
///
/// The HTML stream is rendered using [render_to_stream_in_order], and includes everything described in
/// the documentation for that function.
///
/// This can then be set up at an appropriate route in your application:
/// ```
/// use axum::{handler::Handler, Router};
/// use leptos::*;
/// use leptos_config::get_configuration;
/// use std::{env, net::SocketAddr};
///
/// #[component]
/// fn MyApp() -> impl IntoView {
///     view! { <main>"Hello, world!"</main> }
/// }
///
/// # if false { // don't actually try to run a server in a doctest...
/// #[tokio::main]
/// async fn main() {
///     let conf = get_configuration(Some("Cargo.toml")).await.unwrap();
///     let leptos_options = conf.leptos_options;
///     let addr = leptos_options.site_addr.clone();
///
///     // build our application with a route
///     let app =
///         Router::new().fallback(leptos_axum::render_app_to_stream_in_order(
///             leptos_options,
///             || view! { <MyApp/> },
///         ));
///
///     // run our app with hyper
///     // `axum::Server` is a re-export of `hyper::Server`
///     axum::Server::bind(&addr)
///         .serve(app.into_make_service())
///         .await
///         .unwrap();
/// }
/// # }
/// ```
///
/// ## Provided Context Types
/// This function always provides context values including the following types:
/// - [RequestParts]
/// - [ResponseOptions]
/// - [MetaContext](leptos_meta::MetaContext)
/// - [RouterIntegrationContext](leptos_router::RouterIntegrationContext)
#[tracing::instrument(level = "info", fields(error), skip_all)]
pub fn render_app_to_stream_in_order<IV>(
    options: LeptosOptions,
    app_fn: impl Fn() -> IV + Clone + Send + 'static,
) -> impl Fn(
    Request<Body>,
) -> Pin<
    Box<
        dyn Future<Output = Response<StreamBody<PinnedHtmlStream>>>
            + Send
            + 'static,
    >,
> + Clone
       + Send
       + 'static
where
    IV: IntoView,
{
    render_app_to_stream_in_order_with_context(options, || {}, app_fn)
}

/// Returns an Axum [Handler](axum::handler::Handler) that listens for a `GET` request and tries
/// to route it using [leptos_router], serving an HTML stream of your application.
///
/// This version allows us to pass Axum State/Extension/Extractor or other infro from Axum or network
/// layers above Leptos itself. To use it, you'll need to write your own handler function that provides
/// the data to leptos in a closure. An example is below
/// ```ignore
/// async fn custom_handler(Path(id): Path<String>, Extension(options): Extension<Arc<LeptosOptions>>, req: Request<Body>) -> Response{
///     let handler = leptos_axum::render_app_to_stream_with_context((*options).clone(),
///     || {
///         provide_context(id.clone());
///     },
///     || view! { <TodoApp/> }
/// );
///     handler(req).await.into_response()
/// }
/// ```
/// Otherwise, this function is identical to [render_app_to_stream].
///
/// ## Provided Context Types
/// This function always provides context values including the following types:
/// - [RequestParts]
/// - [ResponseOptions]
/// - [MetaContext](leptos_meta::MetaContext)
/// - [RouterIntegrationContext](leptos_router::RouterIntegrationContext)
#[tracing::instrument(level = "info", fields(error), skip_all)]
pub fn render_app_to_stream_with_context<IV>(
    options: LeptosOptions,
    additional_context: impl Fn() + 'static + Clone + Send,
    app_fn: impl Fn() -> IV + Clone + Send + 'static,
) -> impl Fn(
    Request<Body>,
) -> Pin<
    Box<
        dyn Future<Output = Response<StreamBody<PinnedHtmlStream>>>
            + Send
            + 'static,
    >,
> + Clone
       + Send
       + 'static
where
    IV: IntoView,
{
    render_app_to_stream_with_context_and_replace_blocks(
        options,
        additional_context,
        app_fn,
        false,
    )
}
/// Returns an Axum [Handler](axum::handler::Handler) that listens for a `GET` request and tries
/// to route it using [leptos_router], serving an HTML stream of your application. It allows you
/// to pass in a context function with additional info to be made available to the app
/// The difference between calling this and `render_app_to_stream_with_context()` is that this
/// one respects the `SsrMode` on each Route, and thus requires `Vec<RouteListing>` for route checking.
/// This is useful if you are using `.leptos_routes_with_handler()`.
#[tracing::instrument(level = "info", fields(error), skip_all)]
pub fn render_route_with_context<IV>(
    options: LeptosOptions,
    paths: Vec<RouteListing>,
    additional_context: impl Fn() + 'static + Clone + Send,
    app_fn: impl Fn() -> IV + Clone + Send + 'static,
) -> impl Fn(
    Request<Body>,
) -> Pin<
    Box<
        dyn Future<Output = Response<StreamBody<PinnedHtmlStream>>>
            + Send
            + 'static,
    >,
> + Clone
       + Send
       + 'static
where
    IV: IntoView,
{
    let ooo = render_app_to_stream_with_context(
        LeptosOptions::from_ref(&options),
        additional_context.clone(),
        app_fn.clone(),
    );
    let pb = render_app_to_stream_with_context_and_replace_blocks(
        LeptosOptions::from_ref(&options),
        additional_context.clone(),
        app_fn.clone(),
        true,
    );
    let io = render_app_to_stream_in_order_with_context(
        LeptosOptions::from_ref(&options),
        additional_context.clone(),
        app_fn.clone(),
    );
    let asyn = render_app_async_stream_with_context(
        LeptosOptions::from_ref(&options),
        additional_context.clone(),
        app_fn.clone(),
    );

    move |req| {
        let uri = req.uri();
        // 1. Process route to match the values in routeListing
        let path = uri.path();
        // 2. Find RouteListing in paths. This should probably be optimized, we probably don't want to
        // search for this every time
        let listing: &RouteListing =
            paths.iter().find(|r| r.path() == path).expect(
                "Failed to find the route {path} requested by the user. This \
                 suggests that the routing rules in the Router that call this \
                 handler needs to be edited!",
            );
        // 3. Match listing mode against known, and choose function
        match listing.mode() {
            SsrMode::OutOfOrder => ooo(req),
            SsrMode::PartiallyBlocked => pb(req),
            SsrMode::InOrder => io(req),
            SsrMode::Async => asyn(req),
        }
    }
}
/// Returns an Axum [Handler](axum::handler::Handler) that listens for a `GET` request and tries
/// to route it using [leptos_router], serving an HTML stream of your application.
///
/// This version allows us to pass Axum State/Extension/Extractor or other info from Axum or network
/// layers above Leptos itself. To use it, you'll need to write your own handler function that provides
/// the data to leptos in a closure.
///
/// `replace_blocks` additionally lets you specify whether `<Suspense/>` fragments that read
/// from blocking resources should be retrojected into the HTML that's initially served, rather
/// than dynamically inserting them with JavaScript on the client. This means you will have
/// better support if JavaScript is not enabled, in exchange for a marginally slower response time.
///
/// Otherwise, this function is identical to [render_app_to_stream_with_context].
///
/// ## Provided Context Types
/// This function always provides context values including the following types:
/// - [RequestParts]
/// - [ResponseOptions]
/// - [MetaContext](leptos_meta::MetaContext)
/// - [RouterIntegrationContext](leptos_router::RouterIntegrationContext)
#[tracing::instrument(level = "info", fields(error), skip_all)]
pub fn render_app_to_stream_with_context_and_replace_blocks<IV>(
    options: LeptosOptions,
    additional_context: impl Fn() + 'static + Clone + Send,
    app_fn: impl Fn() -> IV + Clone + Send + 'static,
    replace_blocks: bool,
) -> impl Fn(
    Request<Body>,
) -> Pin<
    Box<
        dyn Future<Output = Response<StreamBody<PinnedHtmlStream>>>
            + Send
            + 'static,
    >,
> + Clone
       + Send
       + 'static
where
    IV: IntoView,
{
    move |req: Request<Body>| {
        Box::pin({
            let options = options.clone();
            let app_fn = app_fn.clone();
            let add_context = additional_context.clone();
            let default_res_options = ResponseOptions::default();
            let res_options2 = default_res_options.clone();
            let res_options3 = default_res_options.clone();
            let local_pool = get_leptos_pool();
            let (tx, rx) = futures::channel::mpsc::channel(8);

            let current_span = tracing::Span::current();
            local_pool.spawn_pinned(move || async move {
                let app = {
                    // Need to get the path and query string of the Request
                    // For reasons that escape me, if the incoming URI protocol is https, it provides the absolute URI
                    // if http, it returns a relative path. Adding .path() seems to make it explicitly return the relative uri
                    let path = req.uri().path_and_query().unwrap().as_str();

                    let full_path = format!("http://leptos.dev{path}");
                    let (req, req_parts) = generate_request_and_parts(req).await;
                    move || {
                        provide_contexts(full_path, req_parts, req.into(), default_res_options);
                        app_fn().into_view()
                    }
                };
                let (bundle, runtime) =
                    leptos::leptos_dom::ssr::render_to_stream_with_prefix_undisposed_with_context_and_block_replacement(
                        app,
                        || generate_head_metadata_separated().1.into(),
                        add_context,
                        replace_blocks
                    );

                    forward_stream(&options, res_options2, bundle, tx).await;

                    runtime.dispose();
            }.instrument(current_span));

            generate_response(res_options3, rx)
        })
    }
}

#[tracing::instrument(level = "info", fields(error), skip_all)]
async fn generate_response(
    res_options: ResponseOptions,
    rx: Receiver<String>,
) -> Response<StreamBody<PinnedHtmlStream>> {
    let mut stream = Box::pin(rx.map(|html| Ok(Bytes::from(html))));

    // Get the first and second chunks in the stream, which renders the app shell, and thus allows Resources to run
    let first_chunk = stream.next().await;

    let second_chunk = stream.next().await;

    // Extract the resources now that they've been rendered
    let res_options = res_options.0.read();

    let complete_stream =
        futures::stream::iter([first_chunk.unwrap(), second_chunk.unwrap()])
            .chain(stream);

    let mut res = Response::new(StreamBody::new(
        Box::pin(complete_stream) as PinnedHtmlStream
    ));

    if let Some(status) = res_options.status {
        *res.status_mut() = status
    }
    let mut res_headers = res_options.headers.clone();
    res.headers_mut().extend(res_headers.drain());

    res
}
#[tracing::instrument(level = "info", fields(error), skip_all)]
async fn forward_stream(
    options: &LeptosOptions,
    res_options2: ResponseOptions,
    bundle: impl Stream<Item = String> + 'static,
    mut tx: Sender<String>,
) {
    let mut shell = Box::pin(bundle);
    let first_app_chunk = shell.next().await.unwrap_or_default();

    let (head, tail) =
        html_parts_separated(options, use_context::<MetaContext>().as_ref());

    _ = tx.send(head).await;

    _ = tx.send(first_app_chunk).await;

    while let Some(fragment) = shell.next().await {
        _ = tx.send(fragment).await;
    }

    _ = tx.send(tail.to_string()).await;

    // Extract the value of ResponseOptions from here
    let res_options = use_context::<ResponseOptions>().unwrap();

    let new_res_parts = res_options.0.read().clone();

    let mut writable = res_options2.0.write();
    *writable = new_res_parts;

    tx.close_channel();
}

/// Returns an Axum [Handler](axum::handler::Handler) that listens for a `GET` request and tries
/// to route it using [leptos_router], serving an in-order HTML stream of your application.
/// This stream will pause at each `<Suspense/>` node and wait for it to resolve before
/// sending down its HTML. The app will become interactive once it has fully loaded.
///
/// This version allows us to pass Axum State/Extension/Extractor or other infro from Axum or network
/// layers above Leptos itself. To use it, you'll need to write your own handler function that provides
/// the data to leptos in a closure. An example is below
/// ```ignore
/// async fn custom_handler(Path(id): Path<String>, Extension(options): Extension<Arc<LeptosOptions>>, req: Request<Body>) -> Response{
///     let handler = leptos_axum::render_app_to_stream_in_order_with_context((*options).clone(),
///     move || {
///         provide_context(id.clone());
///     },
///     || view! { <TodoApp/> }
/// );
///     handler(req).await.into_response()
/// }
/// ```
/// Otherwise, this function is identical to [render_app_to_stream].
///
/// ## Provided Context Types
/// This function always provides context values including the following types:
/// - [RequestParts]
/// - [ResponseOptions]
/// - [MetaContext](leptos_meta::MetaContext)
/// - [RouterIntegrationContext](leptos_router::RouterIntegrationContext)
#[tracing::instrument(level = "info", fields(error), skip_all)]
pub fn render_app_to_stream_in_order_with_context<IV>(
    options: LeptosOptions,
    additional_context: impl Fn() + 'static + Clone + Send,
    app_fn: impl Fn() -> IV + Clone + Send + 'static,
) -> impl Fn(
    Request<Body>,
) -> Pin<
    Box<
        dyn Future<Output = Response<StreamBody<PinnedHtmlStream>>>
            + Send
            + 'static,
    >,
> + Clone
       + Send
       + 'static
where
    IV: IntoView,
{
    move |req: Request<Body>| {
        Box::pin({
            let options = options.clone();
            let app_fn = app_fn.clone();
            let add_context = additional_context.clone();
            let default_res_options = ResponseOptions::default();
            let res_options2 = default_res_options.clone();
            let res_options3 = default_res_options.clone();

            async move {
                // Need to get the path and query string of the Request
                // For reasons that escape me, if the incoming URI protocol is https, it provides the absolute URI
                // if http, it returns a relative path. Adding .path() seems to make it explicitly return the relative uri
                let path = req.uri().path_and_query().unwrap().as_str();

                let full_path = format!("http://leptos.dev{path}");

                let (tx, rx) = futures::channel::mpsc::channel(8);
                let local_pool = get_leptos_pool();
                let current_span = tracing::Span::current();
                local_pool.spawn_pinned(|| async move {
                    let app = {
                        let full_path = full_path.clone();
                        let (req, req_parts) = generate_request_and_parts(req).await;
                        move || {
                            provide_contexts(full_path, req_parts, req.into(), default_res_options);
                            app_fn().into_view()
                        }
                    };

                    let (bundle, runtime) =
                        leptos::ssr::render_to_stream_in_order_with_prefix_undisposed_with_context(
                            app,
                            || generate_head_metadata_separated().1.into(),
                            add_context,
                        );

                    forward_stream(&options, res_options2, bundle, tx).await;

                    runtime.dispose();
                }.instrument(current_span));

                generate_response(res_options3, rx).await
            }
        })
    }
}

#[tracing::instrument(level = "trace", fields(error), skip_all)]
fn provide_contexts(
    path: String,
    req_parts: RequestParts,
    extractor: ExtractorHelper,
    default_res_options: ResponseOptions,
) {
    let integration = ServerIntegration { path };
    provide_context(RouterIntegrationContext::new(integration));
    provide_context(MetaContext::new());
    provide_context(req_parts);
    provide_context(extractor);
    provide_context(default_res_options);
    provide_server_redirect(redirect);
    #[cfg(feature = "nonce")]
    leptos::nonce::provide_nonce();
}

/// Returns an Axum [Handler](axum::handler::Handler) that listens for a `GET` request and tries
/// to route it using [leptos_router], asynchronously rendering an HTML page after all
/// `async` [Resource](leptos::Resource)s have loaded.
///
/// The provides a [MetaContext] and a [RouterIntegrationContext] to app’s context before
/// rendering it, and includes any meta tags injected using [leptos_meta].
///
/// The HTML stream is rendered using [render_to_string_async], and includes everything described in
/// the documentation for that function.
///
/// This can then be set up at an appropriate route in your application:
/// ```
/// use axum::{handler::Handler, Router};
/// use leptos::*;
/// use leptos_config::get_configuration;
/// use std::{env, net::SocketAddr};
///
/// #[component]
/// fn MyApp() -> impl IntoView {
///     view! { <main>"Hello, world!"</main> }
/// }
///
/// # if false { // don't actually try to run a server in a doctest...
/// #[tokio::main]
/// async fn main() {
///     let conf = get_configuration(Some("Cargo.toml")).await.unwrap();
///     let leptos_options = conf.leptos_options;
///     let addr = leptos_options.site_addr.clone();
///
///     // build our application with a route
///     let app = Router::new().fallback(leptos_axum::render_app_async(
///         leptos_options,
///         || view! { <MyApp/> },
///     ));
///
///     // run our app with hyper
///     // `axum::Server` is a re-export of `hyper::Server`
///     axum::Server::bind(&addr)
///         .serve(app.into_make_service())
///         .await
///         .unwrap();
/// }
/// # }
/// ```
///
/// ## Provided Context Types
/// This function always provides context values including the following types:
/// - [RequestParts]
/// - [ResponseOptions]
/// - [MetaContext](leptos_meta::MetaContext)
/// - [RouterIntegrationContext](leptos_router::RouterIntegrationContext)
#[tracing::instrument(level = "info", fields(error), skip_all)]
pub fn render_app_async<IV>(
    options: LeptosOptions,
    app_fn: impl Fn() -> IV + Clone + Send + 'static,
) -> impl Fn(
    Request<Body>,
) -> Pin<Box<dyn Future<Output = Response<String>> + Send + 'static>>
       + Clone
       + Send
       + 'static
where
    IV: IntoView,
{
    render_app_async_with_context(options, || {}, app_fn)
}

/// Returns an Axum [Handler](axum::handler::Handler) that listens for a `GET` request and tries
/// to route it using [leptos_router], asynchronously rendering an HTML page after all
/// `async` [Resource](leptos::Resource)s have loaded.
///
/// This version allows us to pass Axum State/Extension/Extractor or other infro from Axum or network
/// layers above Leptos itself. To use it, you'll need to write your own handler function that provides
/// the data to leptos in a closure. An example is below
/// ```ignore
/// async fn custom_handler(Path(id): Path<String>, Extension(options): Extension<Arc<LeptosOptions>>, req: Request<Body>) -> Response{
///     let handler = leptos_axum::render_app_async_with_context((*options).clone(),
///     move || {
///         provide_context(id.clone());
///     },
///     || view! { <TodoApp/> }
/// );
///     handler(req).await.into_response()
/// }
/// ```
/// Otherwise, this function is identical to [render_app_to_stream].
///
/// ## Provided Context Types
/// This function always provides context values including the following types:
/// - [RequestParts]
/// - [ResponseOptions]
/// - [MetaContext](leptos_meta::MetaContext)
/// - [RouterIntegrationContext](leptos_router::RouterIntegrationContext)
#[tracing::instrument(level = "info", fields(error), skip_all)]
pub fn render_app_async_stream_with_context<IV>(
    options: LeptosOptions,
    additional_context: impl Fn() + 'static + Clone + Send,
    app_fn: impl Fn() -> IV + Clone + Send + 'static,
) -> impl Fn(
    Request<Body>,
) -> Pin<
    Box<
        dyn Future<Output = Response<StreamBody<PinnedHtmlStream>>>
            + Send
            + 'static,
    >,
> + Clone
       + Send
       + 'static
where
    IV: IntoView,
{
    move |req: Request<Body>| {
        Box::pin({
            let options = options.clone();
            let app_fn = app_fn.clone();
            let add_context = additional_context.clone();
            let default_res_options = ResponseOptions::default();
            let res_options2 = default_res_options.clone();
            let res_options3 = default_res_options.clone();

            async move {
                // Need to get the path and query string of the Request
                // For reasons that escape me, if the incoming URI protocol is https, it provides the absolute URI
                // if http, it returns a relative path. Adding .path() seems to make it explicitly return the relative uri
                let path = req.uri().path_and_query().unwrap().as_str();

                let full_path = format!("http://leptos.dev{path}");

                let (tx, rx) = futures::channel::oneshot::channel();
                let local_pool = get_leptos_pool();
                local_pool.spawn_pinned(move || {
                    async move {
                        let app = {
                            let full_path = full_path.clone();
                            let (req, req_parts) = generate_request_and_parts(req).await;
                            move || {
                                provide_contexts(full_path, req_parts, req.into(), default_res_options);
                                app_fn().into_view()
                            }
                        };

                        let (stream, runtime) =
                            render_to_stream_in_order_with_prefix_undisposed_with_context(
                                app,
                                || "".into(),
                                add_context,
                            );

                        // Extract the value of ResponseOptions from here
                        let res_options =
                            use_context::<ResponseOptions>().unwrap();

                        let html = build_async_response(stream, &options, runtime).await;

                        let new_res_parts = res_options.0.read().clone();

                        let mut writable = res_options2.0.write();
                        *writable = new_res_parts;

                        _ = tx.send(html);
                    }
                });

                let html = rx.await.expect("to complete HTML rendering");

                let res_options = res_options3.0.read();

                let complete_stream =
                    futures::stream::iter([Ok(Bytes::from(html))]);

                let mut res = Response::new(StreamBody::new(Box::pin(
                    complete_stream,
                )
                    as PinnedHtmlStream));
                if let Some(status) = res_options.status {
                    *res.status_mut() = status
                }
                let mut res_headers = res_options.headers.clone();
                res.headers_mut().extend(res_headers.drain());

                res
            }
        })
    }
}

/// Returns an Axum [Handler](axum::handler::Handler) that listens for a `GET` request and tries
/// to route it using [leptos_router], asynchronously rendering an HTML page after all
/// `async` [Resource](leptos::Resource)s have loaded.
///
/// This version allows us to pass Axum State/Extension/Extractor or other infro from Axum or network
/// layers above Leptos itself. To use it, you'll need to write your own handler function that provides
/// the data to leptos in a closure. An example is below
/// ```ignore
/// async fn custom_handler(Path(id): Path<String>, Extension(options): Extension<Arc<LeptosOptions>>, req: Request<Body>) -> Response{
///     let handler = leptos_axum::render_app_async_with_context((*options).clone(),
///     move || {
///         provide_context(id.clone());
///     },
///     || view! { <TodoApp/> }
/// );
///     handler(req).await.into_response()
/// }
/// ```
/// Otherwise, this function is identical to [render_app_to_stream].
///
/// ## Provided Context Types
/// This function always provides context values including the following types:
/// - [RequestParts]
/// - [ResponseOptions]
/// - [MetaContext](leptos_meta::MetaContext)
/// - [RouterIntegrationContext](leptos_router::RouterIntegrationContext)
#[tracing::instrument(level = "info", fields(error), skip_all)]
pub fn render_app_async_with_context<IV>(
    options: LeptosOptions,
    additional_context: impl Fn() + 'static + Clone + Send,
    app_fn: impl Fn() -> IV + Clone + Send + 'static,
) -> impl Fn(
    Request<Body>,
) -> Pin<Box<dyn Future<Output = Response<String>> + Send + 'static>>
       + Clone
       + Send
       + 'static
where
    IV: IntoView,
{
    move |req: Request<Body>| {
        Box::pin({
            let options = options.clone();
            let app_fn = app_fn.clone();
            let add_context = additional_context.clone();
            let default_res_options = ResponseOptions::default();
            let res_options2 = default_res_options.clone();
            let res_options3 = default_res_options.clone();

            async move {
                // Need to get the path and query string of the Request
                // For reasons that escape me, if the incoming URI protocol is https, it provides the absolute URI
                // if http, it returns a relative path. Adding .path() seems to make it explicitly return the relative uri
                let path = req.uri().path_and_query().unwrap().as_str();

                let full_path = format!("http://leptos.dev{path}");

                let (tx, rx) = futures::channel::oneshot::channel();
                let local_pool = get_leptos_pool();
                local_pool.spawn_pinned(move || {
                    async move {
                        let app = {
                            let full_path = full_path.clone();
                            let (req, req_parts) = generate_request_and_parts(req).await;
                            move || {
                                provide_contexts(full_path, req_parts, req.into(), default_res_options);
                                app_fn().into_view()
                            }
                        };

                        let (stream, runtime) =
                            render_to_stream_in_order_with_prefix_undisposed_with_context(
                                app,
                                || "".into(),
                                add_context,
                            );

                        // Extract the value of ResponseOptions from here
                        let res_options =
                            use_context::<ResponseOptions>().unwrap();

                        let html = build_async_response(stream, &options, runtime).await;

                        let new_res_parts = res_options.0.read().clone();

                        let mut writable = res_options2.0.write();
                        *writable = new_res_parts;

                        _ = tx.send(html);
                    }
                });

                let html = rx.await.expect("to complete HTML rendering");

                let mut res = Response::new(html);

                let res_options = res_options3.0.read();

                if let Some(status) = res_options.status {
                    *res.status_mut() = status
                }
                let mut res_headers = res_options.headers.clone();
                res.headers_mut().extend(res_headers.drain());

                res
            }
        })
    }
}
/// Generates a list of all routes defined in Leptos's Router in your app. We can then use this to automatically
/// create routes in Axum's Router without having to use wildcard matching or fallbacks. Takes in your root app Element
/// as an argument so it can walk you app tree. This version is tailored to generate Axum compatible paths.
#[tracing::instrument(level = "trace", fields(error), skip_all)]
<<<<<<< HEAD
pub fn generate_route_list<IV>(
    app_fn: impl FnOnce() -> IV + 'static,
=======
pub async fn generate_route_list<IV>(
    app_fn: impl Fn() -> IV + 'static + Clone,
>>>>>>> 1d392483
) -> Vec<RouteListing>
where
    IV: IntoView + 'static,
{
<<<<<<< HEAD
    generate_route_list_with_exclusions(app_fn, None)
=======
    generate_route_list_with_exclusions_and_ssg(app_fn, None)
        .await
        .0
}

/// Generates a list of all routes defined in Leptos's Router in your app. We can then use this to automatically
/// create routes in Axum's Router without having to use wildcard matching or fallbacks. Takes in your root app Element
/// as an argument so it can walk you app tree. This version is tailored to generate Axum compatible paths.
#[tracing::instrument(level = "trace", fields(error), skip_all)]
pub async fn generate_route_list_with_ssg<IV>(
    app_fn: impl Fn() -> IV + 'static + Clone,
) -> (Vec<RouteListing>, StaticDataMap)
where
    IV: IntoView + 'static,
{
    generate_route_list_with_exclusions_and_ssg(app_fn, None).await
>>>>>>> 1d392483
}

/// Generates a list of all routes defined in Leptos's Router in your app. We can then use this to automatically
/// create routes in Axum's Router without having to use wildcard matching or fallbacks. Takes in your root app Element
/// as an argument so it can walk you app tree. This version is tailored to generate Axum compatible paths. Adding excluded_routes
/// to this function will stop `.leptos_routes()` from generating a route for it, allowing a custom handler. These need to be in Axum path format
#[tracing::instrument(level = "trace", fields(error), skip_all)]
<<<<<<< HEAD
pub fn generate_route_list_with_exclusions<IV>(
    app_fn: impl FnOnce() -> IV + 'static,
=======
pub async fn generate_route_list_with_exclusions<IV>(
    app_fn: impl Fn() -> IV + 'static + Clone,
>>>>>>> 1d392483
    excluded_routes: Option<Vec<String>>,
) -> Vec<RouteListing>
where
    IV: IntoView + 'static,
{
<<<<<<< HEAD
    let routes = leptos_router::generate_route_list_inner(app_fn);

=======
    generate_route_list_with_exclusions_and_ssg(app_fn, excluded_routes)
        .await
        .0
}

/// Generates a list of all routes defined in Leptos's Router in your app. We can then use this to automatically
/// create routes in Axum's Router without having to use wildcard matching or fallbacks. Takes in your root app Element
/// as an argument so it can walk you app tree. This version is tailored to generate Axum compatible paths. Adding excluded_routes
/// to this function will stop `.leptos_routes()` from generating a route for it, allowing a custom handler. These need to be in Axum path format
#[tracing::instrument(level = "trace", fields(error), skip_all)]
pub async fn generate_route_list_with_exclusions_and_ssg<IV>(
    app_fn: impl Fn() -> IV + 'static + Clone,
    excluded_routes: Option<Vec<String>>,
) -> (Vec<RouteListing>, StaticDataMap)
where
    IV: IntoView + 'static,
{
    let (routes, static_data_map) =
        leptos_router::generate_route_list_inner(app_fn);
>>>>>>> 1d392483
    // Axum's Router defines Root routes as "/" not ""
    let mut routes = routes
        .into_iter()
        .map(|listing| {
            let path = listing.path();
            if path.is_empty() {
                RouteListing::new(
                    "/".to_string(),
                    listing.path(),
                    listing.mode(),
                    listing.methods(),
                    listing.static_mode(),
                )
            } else {
                listing
            }
        })
        .collect::<Vec<_>>();

    (
        if routes.is_empty() {
            vec![RouteListing::new(
                "/",
                "",
                Default::default(),
                [leptos_router::Method::Get],
                None,
            )]
        } else {
            // Routes to exclude from auto generation
            if let Some(excluded_routes) = excluded_routes {
                routes
                    .retain(|p| !excluded_routes.iter().any(|e| e == p.path()))
            }
            routes
        },
        static_data_map,
    )
}

/// This trait allows one to pass a list of routes and a render function to Axum's router, letting us avoid
/// having to use wildcards or manually define all routes in multiple places.
pub trait LeptosRoutes<S>
where
    S: Clone + Send + Sync + 'static,
{
    fn leptos_routes<IV>(
        self,
        options: &S,
        paths: Vec<RouteListing>,
        app_fn: impl Fn() -> IV + Clone + Send + 'static,
    ) -> Self
    where
        IV: IntoView + 'static;

    fn leptos_routes_with_context<IV>(
        self,
        options: &S,
        paths: Vec<RouteListing>,
        additional_context: impl Fn() + 'static + Clone + Send,
        app_fn: impl Fn() -> IV + Clone + Send + 'static,
    ) -> Self
    where
        IV: IntoView + 'static;

    fn leptos_routes_with_handler<H, T>(
        self,
        paths: Vec<RouteListing>,
        handler: H,
    ) -> Self
    where
        H: axum::handler::Handler<T, S, axum::body::Body>,
        T: 'static;
}

fn handle_static_response<IV>(
    path: String,
    options: LeptosOptions,
    app_fn: impl Fn() -> IV + Clone + Send + 'static,
    additional_context: impl Fn() + Clone + Send + 'static,
    res: StaticResponse,
) -> Pin<Box<dyn Future<Output = Response<String>> + 'static>>
where
    IV: IntoView + 'static,
{
    Box::pin(async move {
        match res {
            StaticResponse::ReturnResponse {
                body,
                status,
                content_type,
            } => {
                let mut res = Response::new(body);
                if let Some(v) = content_type {
                    res.headers_mut().insert(
                        HeaderName::from_static("content-type"),
                        HeaderValue::from_static(v),
                    );
                }
                *res.status_mut() = match status {
                    StaticStatusCode::Ok => StatusCode::OK,
                    StaticStatusCode::NotFound => StatusCode::NOT_FOUND,
                    StaticStatusCode::InternalServerError => {
                        StatusCode::INTERNAL_SERVER_ERROR
                    }
                };
                res
            }
            StaticResponse::RenderDynamic => {
                let res = render_dynamic(
                    &path,
                    &options,
                    app_fn.clone(),
                    additional_context.clone(),
                )
                .await;
                handle_static_response(
                    path,
                    options,
                    app_fn,
                    additional_context,
                    res,
                )
                .await
            }
            StaticResponse::RenderNotFound => {
                let res = not_found_page(
                    tokio::fs::read_to_string(not_found_path(&options)).await,
                );
                handle_static_response(
                    path,
                    options,
                    app_fn,
                    additional_context,
                    res,
                )
                .await
            }
            StaticResponse::WriteFile { body, path } => {
                if let Some(path) = path.parent() {
                    if let Err(e) = std::fs::create_dir_all(path) {
                        tracing::error!(
                            "encountered error {} writing directories {}",
                            e,
                            path.display()
                        );
                    }
                }
                if let Err(e) = std::fs::write(&path, &body) {
                    tracing::error!(
                        "encountered error {} writing file {}",
                        e,
                        path.display()
                    );
                }
                handle_static_response(
                    path.to_str().unwrap().to_string(),
                    options,
                    app_fn,
                    additional_context,
                    StaticResponse::ReturnResponse {
                        body,
                        status: StaticStatusCode::Ok,
                        content_type: Some("text/html"),
                    },
                )
                .await
            }
        }
    })
}

fn static_route<IV, S>(
    router: axum::Router<S>,
    path: &str,
    options: LeptosOptions,
    app_fn: impl Fn() -> IV + Clone + Send + 'static,
    additional_context: impl Fn() + Clone + Send + 'static,
    method: leptos_router::Method,
    mode: StaticMode,
) -> axum::Router<S>
where
    IV: IntoView + 'static,
    S: Clone + Send + Sync + 'static,
{
    match mode {
        StaticMode::Incremental => {
            let handler = move |req: Request<Body>| {
                Box::pin({
                    let path = req.uri().path().to_string();
                    let options = options.clone();
                    let app_fn = app_fn.clone();
                    let additional_context = additional_context.clone();

                    async move {
                        let (tx, rx) = futures::channel::oneshot::channel();
                        let local_pool = get_leptos_pool();
                        local_pool.spawn_pinned(move || async move {
                            let res = incremental_static_route(
                                tokio::fs::read_to_string(static_file_path(
                                    &options, &path,
                                ))
                                .await,
                            );
                            let res = handle_static_response(
                                path.clone(),
                                options,
                                app_fn,
                                additional_context,
                                res,
                            )
                            .await;

                            let _ = tx.send(res);
                        });
                        rx.await.expect("to complete HTML rendering")
                    }
                })
            };
            router.route(
                path,
                match method {
                    leptos_router::Method::Get => get(handler),
                    leptos_router::Method::Post => post(handler),
                    leptos_router::Method::Put => put(handler),
                    leptos_router::Method::Delete => delete(handler),
                    leptos_router::Method::Patch => patch(handler),
                },
            )
        }
        StaticMode::Upfront => {
            let handler = move |req: Request<Body>| {
                Box::pin({
                    let path = req.uri().path().to_string();
                    let options = options.clone();
                    let app_fn = app_fn.clone();
                    let additional_context = additional_context.clone();

                    async move {
                        let (tx, rx) = futures::channel::oneshot::channel();
                        let local_pool = get_leptos_pool();
                        local_pool.spawn_pinned(move || async move {
                            let res = upfront_static_route(
                                tokio::fs::read_to_string(static_file_path(
                                    &options, &path,
                                ))
                                .await,
                            );
                            let res = handle_static_response(
                                path.clone(),
                                options,
                                app_fn,
                                additional_context,
                                res,
                            )
                            .await;

                            let _ = tx.send(res);
                        });
                        rx.await.expect("to complete HTML rendering")
                    }
                })
            };
            router.route(
                path,
                match method {
                    leptos_router::Method::Get => get(handler),
                    leptos_router::Method::Post => post(handler),
                    leptos_router::Method::Put => put(handler),
                    leptos_router::Method::Delete => delete(handler),
                    leptos_router::Method::Patch => patch(handler),
                },
            )
        }
    }
}

/// The default implementation of `LeptosRoutes` which takes in a list of paths, and dispatches GET requests
/// to those paths to Leptos's renderer.
impl<S> LeptosRoutes<S> for axum::Router<S>
where
    LeptosOptions: FromRef<S>,
    S: Clone + Send + Sync + 'static,
{
    #[tracing::instrument(level = "info", fields(error), skip_all)]
    fn leptos_routes<IV>(
        self,
        options: &S,
        paths: Vec<RouteListing>,
        app_fn: impl Fn() -> IV + Clone + Send + 'static,
    ) -> Self
    where
        IV: IntoView + 'static,
    {
        self.leptos_routes_with_context(options, paths, || {}, app_fn)
    }

    #[tracing::instrument(level = "trace", fields(error), skip_all)]
    fn leptos_routes_with_context<IV>(
        self,
        options: &S,
        paths: Vec<RouteListing>,
        additional_context: impl Fn() + 'static + Clone + Send,
        app_fn: impl Fn() -> IV + Clone + Send + 'static,
    ) -> Self
    where
        IV: IntoView + 'static,
    {
        let mut router = self;
        for listing in paths.iter() {
            let path = listing.path();

            for method in listing.methods() {
                router = if let Some(static_mode) = listing.static_mode() {
                    static_route(
                        router,
                        path,
                        LeptosOptions::from_ref(options),
                        app_fn.clone(),
                        additional_context.clone(),
                        method,
                        static_mode,
                    )
                } else {
                    router.route(
                    path,
                    match listing.mode() {
                        SsrMode::OutOfOrder => {
                            let s = render_app_to_stream_with_context(
                                LeptosOptions::from_ref(options),
                                additional_context.clone(),
                                app_fn.clone(),
                            );
                            match method {
                                leptos_router::Method::Get => get(s),
                                leptos_router::Method::Post => post(s),
                                leptos_router::Method::Put => put(s),
                                leptos_router::Method::Delete => delete(s),
                                leptos_router::Method::Patch => patch(s),
                            }
                        }
                        SsrMode::PartiallyBlocked => {
                            let s = render_app_to_stream_with_context_and_replace_blocks(
                                LeptosOptions::from_ref(options),
                                additional_context.clone(),
                                app_fn.clone(),
                                true
                            );
                            match method {
                                leptos_router::Method::Get => get(s),
                                leptos_router::Method::Post => post(s),
                                leptos_router::Method::Put => put(s),
                                leptos_router::Method::Delete => delete(s),
                                leptos_router::Method::Patch => patch(s),
                            }
                        }
                        SsrMode::InOrder => {
                            let s = render_app_to_stream_in_order_with_context(
                                LeptosOptions::from_ref(options),
                                additional_context.clone(),
                                app_fn.clone(),
                            );
                            match method {
                                leptos_router::Method::Get => get(s),
                                leptos_router::Method::Post => post(s),
                                leptos_router::Method::Put => put(s),
                                leptos_router::Method::Delete => delete(s),
                                leptos_router::Method::Patch => patch(s),
                            }
                        }
                        SsrMode::Async => {
                            let s = render_app_async_with_context(
                                LeptosOptions::from_ref(options),
                                additional_context.clone(),
                                app_fn.clone(),
                            );
                            match method {
                                leptos_router::Method::Get => get(s),
                                leptos_router::Method::Post => post(s),
                                leptos_router::Method::Put => put(s),
                                leptos_router::Method::Delete => delete(s),
                                leptos_router::Method::Patch => patch(s),
                            }
                        }
                    },
                )
                };
            }
        }
        router
    }

    #[tracing::instrument(level = "trace", fields(error), skip_all)]
    fn leptos_routes_with_handler<H, T>(
        self,
        paths: Vec<RouteListing>,
        handler: H,
    ) -> Self
    where
        H: axum::handler::Handler<T, S, axum::body::Body>,
        T: 'static,
    {
        let mut router = self;
        for listing in paths.iter() {
            for method in listing.methods() {
                router = router.route(
                    listing.path(),
                    match method {
                        leptos_router::Method::Get => get(handler.clone()),
                        leptos_router::Method::Post => post(handler.clone()),
                        leptos_router::Method::Put => put(handler.clone()),
                        leptos_router::Method::Delete => {
                            delete(handler.clone())
                        }
                        leptos_router::Method::Patch => patch(handler.clone()),
                    },
                );
            }
        }
        router
    }
}

#[tracing::instrument(level = "trace", fields(error), skip_all)]
fn get_leptos_pool() -> LocalPoolHandle {
    static LOCAL_POOL: OnceCell<LocalPoolHandle> = OnceCell::new();
    LOCAL_POOL
        .get_or_init(|| {
            tokio_util::task::LocalPoolHandle::new(
                available_parallelism().map(Into::into).unwrap_or(1),
            )
        })
        .clone()
}

#[derive(Clone, Debug)]
struct ExtractorHelper {
    parts: Arc<tokio::sync::Mutex<Parts>>,
}

impl ExtractorHelper {
    pub fn new(parts: Parts) -> Self {
        Self {
            parts: Arc::new(tokio::sync::Mutex::new(parts)),
        }
    }

    pub async fn extract<F, T, U, S>(
        &self,
        f: F,
        s: S,
    ) -> Result<U, T::Rejection>
    where
        S: Sized,
        F: Extractor<T, U, S>,
        T: std::fmt::Debug + Send + FromRequestParts<S> + 'static,
        T::Rejection: std::fmt::Debug + Send + 'static,
    {
        let mut parts = self.parts.lock().await;
        let data = T::from_request_parts(&mut parts, &s).await?;
        Ok(f.call(data).await)
    }
}

impl<B> From<Request<B>> for ExtractorHelper {
    fn from(req: Request<B>) -> Self {
        // TODO provide body for extractors there, too?
        let (parts, _) = req.into_parts();
        ExtractorHelper::new(parts)
    }
}

/// A helper to make it easier to use Axum extractors in server functions. This takes
/// a handler function as its argument. The handler rules similar to Axum
/// [handlers](https://docs.rs/axum/latest/axum/extract/index.html#intro): it is an async function
/// whose arguments are “extractors.”
///
/// ```rust,ignore
/// #[server(QueryExtract, "/api")]
/// pub async fn query_extract() -> Result<String, ServerFnError> {
///     use axum::{extract::Query, http::Method};
///     use leptos_axum::extract;
///
///     extract(|method: Method, res: Query<MyQuery>| async move {
///             format!("{method:?} and {}", res.q)
///         },
///     )
///     .await
///     .map_err(|e| ServerFnError::ServerError("Could not extract method and query...".to_string()))
/// }
/// ```
///
/// > This function only supports extractors for
/// which the state is `()`. If the state is not `()`, use [`extract_with_state`].
#[tracing::instrument(level = "trace", fields(error), skip_all)]
pub async fn extract<T, U>(
    f: impl Extractor<T, U, ()>,
) -> Result<U, T::Rejection>
where
    T: std::fmt::Debug + Send + FromRequestParts<()> + 'static,
    T::Rejection: std::fmt::Debug + Send + 'static,
{
    extract_with_state((), f).await
}

/// A helper to make it easier to use Axum extractors in server functions. This takes
/// a handler function and state as its arguments. The handler rules similar to Axum
/// [handlers](https://docs.rs/axum/latest/axum/extract/index.html#intro): it is an async function
/// whose arguments are “extractors.”
///
/// ```rust,ignore
/// #[server(QueryExtract, "/api")]
/// pub async fn query_extract() -> Result<String, ServerFnError> {
///     use axum::{extract::Query, http::Method};
///     use leptos_axum::extract;
///     let state: ServerState = use_context::<crate::ServerState>()
///          .ok_or(ServerFnError::ServerError("No server state".to_string()))?;
///
///     extract_with_state(&state, |method: Method, res: Query<MyQuery>| async move {
///             format!("{method:?} and {}", res.q)
///         },
///     )
///     .await
///     .map_err(|e| ServerFnError::ServerError("Could not extract method and query...".to_string()))
/// }
/// ```
#[tracing::instrument(level = "trace", fields(error), skip_all)]
pub async fn extract_with_state<T, U, S>(
    state: S,
    f: impl Extractor<T, U, S>,
) -> Result<U, T::Rejection>
where
    S: Sized,
    T: std::fmt::Debug + Send + FromRequestParts<S> + 'static,
    T::Rejection: std::fmt::Debug + Send + 'static,
{
    use_context::<ExtractorHelper>()
        .expect(
            "should have had ExtractorHelper provided by the leptos_axum \
             integration",
        )
        .extract(f, state)
        .await
}

pub trait Extractor<T, U, S>
where
    S: Sized,
    T: FromRequestParts<S>,
{
    fn call(self, args: T) -> Pin<Box<dyn Future<Output = U>>>;
}

macro_rules! factory_tuple ({ $($param:ident)* } => {
    impl<Func, Fut, U, S, $($param,)*> Extractor<($($param,)*), U, S> for Func
    where
        $($param: FromRequestParts<S> + Send,)*
        Func: FnOnce($($param),*) -> Fut + 'static,
        Fut: Future<Output = U> + 'static,
        S: Sized + Send + Sync
    {
        #[inline]
        #[allow(non_snake_case)]
        fn call(self, ($($param,)*): ($($param,)*)) -> Pin<Box<dyn Future<Output = U>>> {
            Box::pin((self)($($param,)*))
        }
    }
});

factory_tuple! { A }
factory_tuple! { A B }
factory_tuple! { A B C }
factory_tuple! { A B C D }
factory_tuple! { A B C D E }
factory_tuple! { A B C D E F }
factory_tuple! { A B C D E F G }
factory_tuple! { A B C D E F G H }
factory_tuple! { A B C D E F G H I }
factory_tuple! { A B C D E F G H I J }
factory_tuple! { A B C D E F G H I J K }
factory_tuple! { A B C D E F G H I J K L }
factory_tuple! { A B C D E F G H I J K L M }
factory_tuple! { A B C D E F G H I J K L M N }
factory_tuple! { A B C D E F G H I J K L M N O }
factory_tuple! { A B C D E F G H I J K L M N O P }<|MERGE_RESOLUTION|>--- conflicted
+++ resolved
@@ -1206,37 +1206,26 @@
 /// create routes in Axum's Router without having to use wildcard matching or fallbacks. Takes in your root app Element
 /// as an argument so it can walk you app tree. This version is tailored to generate Axum compatible paths.
 #[tracing::instrument(level = "trace", fields(error), skip_all)]
-<<<<<<< HEAD
 pub fn generate_route_list<IV>(
-    app_fn: impl FnOnce() -> IV + 'static,
-=======
-pub async fn generate_route_list<IV>(
     app_fn: impl Fn() -> IV + 'static + Clone,
->>>>>>> 1d392483
 ) -> Vec<RouteListing>
 where
     IV: IntoView + 'static,
 {
-<<<<<<< HEAD
-    generate_route_list_with_exclusions(app_fn, None)
-=======
-    generate_route_list_with_exclusions_and_ssg(app_fn, None)
-        .await
-        .0
+    generate_route_list_with_exclusions_and_ssg(app_fn, None).0
 }
 
 /// Generates a list of all routes defined in Leptos's Router in your app. We can then use this to automatically
 /// create routes in Axum's Router without having to use wildcard matching or fallbacks. Takes in your root app Element
 /// as an argument so it can walk you app tree. This version is tailored to generate Axum compatible paths.
 #[tracing::instrument(level = "trace", fields(error), skip_all)]
-pub async fn generate_route_list_with_ssg<IV>(
+pub fn generate_route_list_with_ssg<IV>(
     app_fn: impl Fn() -> IV + 'static + Clone,
 ) -> (Vec<RouteListing>, StaticDataMap)
 where
     IV: IntoView + 'static,
 {
-    generate_route_list_with_exclusions_and_ssg(app_fn, None).await
->>>>>>> 1d392483
+    generate_route_list_with_exclusions_and_ssg(app_fn, None)
 }
 
 /// Generates a list of all routes defined in Leptos's Router in your app. We can then use this to automatically
@@ -1244,25 +1233,14 @@
 /// as an argument so it can walk you app tree. This version is tailored to generate Axum compatible paths. Adding excluded_routes
 /// to this function will stop `.leptos_routes()` from generating a route for it, allowing a custom handler. These need to be in Axum path format
 #[tracing::instrument(level = "trace", fields(error), skip_all)]
-<<<<<<< HEAD
 pub fn generate_route_list_with_exclusions<IV>(
-    app_fn: impl FnOnce() -> IV + 'static,
-=======
-pub async fn generate_route_list_with_exclusions<IV>(
     app_fn: impl Fn() -> IV + 'static + Clone,
->>>>>>> 1d392483
     excluded_routes: Option<Vec<String>>,
 ) -> Vec<RouteListing>
 where
     IV: IntoView + 'static,
 {
-<<<<<<< HEAD
-    let routes = leptos_router::generate_route_list_inner(app_fn);
-
-=======
-    generate_route_list_with_exclusions_and_ssg(app_fn, excluded_routes)
-        .await
-        .0
+    generate_route_list_with_exclusions_and_ssg(app_fn, excluded_routes).0
 }
 
 /// Generates a list of all routes defined in Leptos's Router in your app. We can then use this to automatically
@@ -1270,7 +1248,7 @@
 /// as an argument so it can walk you app tree. This version is tailored to generate Axum compatible paths. Adding excluded_routes
 /// to this function will stop `.leptos_routes()` from generating a route for it, allowing a custom handler. These need to be in Axum path format
 #[tracing::instrument(level = "trace", fields(error), skip_all)]
-pub async fn generate_route_list_with_exclusions_and_ssg<IV>(
+pub fn generate_route_list_with_exclusions_and_ssg<IV>(
     app_fn: impl Fn() -> IV + 'static + Clone,
     excluded_routes: Option<Vec<String>>,
 ) -> (Vec<RouteListing>, StaticDataMap)
@@ -1279,7 +1257,6 @@
 {
     let (routes, static_data_map) =
         leptos_router::generate_route_list_inner(app_fn);
->>>>>>> 1d392483
     // Axum's Router defines Root routes as "/" not ""
     let mut routes = routes
         .into_iter()
