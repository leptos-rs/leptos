--- conflicted
+++ resolved
@@ -20,8 +20,5 @@
 tokio = { version = "1", features = ["full"] }
 parking_lot = "0.12.1"
 tokio-util = {version = "0.7.7", features = ["rt"] }
-<<<<<<< HEAD
 tracing = "0.1.37"
-=======
-once_cell = "1.17"
->>>>>>> 7a5a776c
+once_cell = "1.17"