--- conflicted
+++ resolved
@@ -816,7 +816,6 @@
             additional_context,
         );
 
-<<<<<<< HEAD
     let html = build_async_response(stream, options, runtime, scope).await;
 
     let res_options = res_options.0.read();
@@ -826,56 +825,6 @@
     let status = status.unwrap_or_default();
 
     let mut res = HttpResponse::Ok().content_type("text/html").body(html);
-=======
-    let site_ip = &options.site_addr.ip().to_string();
-    let reload_port = options.reload_port;
-    let pkg_path = &options.site_pkg_dir;
-
-    let leptos_autoreload = match std::env::var("LEPTOS_WATCH").is_ok() {
-        true => format!(
-            r#"
-            <script crossorigin="">(function () {{
-                var ws = new WebSocket('ws://{site_ip}:{reload_port}/live_reload');
-                ws.onmessage = (ev) => {{
-                    let msg = JSON.parse(ev.data);
-                    if (msg.all) window.location.reload();
-                    if (msg.css) {{
-                        let found = false;
-                        document.querySelectorAll("link").forEach((link) => {{
-                            if (link.getAttribute('href').includes(msg.css)) {{
-                                let newHref = '/' + msg.css + '?version=' + new Date().getMilliseconds();
-                                link.setAttribute('href', newHref);
-                                found = true;
-                            }}
-                        }});
-                        if (!found) console.warn(`CSS hot-reload: Could not find a <link href=/\"${{msg.css}}\"> element`);
-                    }};
-                }};
-                ws.onclose = () => console.warn('Live-reload stopped. Manual reload necessary.');
-            }})()
-            </script>
-            "#
-        ),
-        false => "".to_string(),
-    };
-
-    let html_metadata = meta_context
-        .and_then(|mc| mc.html.as_string())
-        .unwrap_or_default();
-    let head = format!(
-        r#"<!DOCTYPE html>
-        <html{html_metadata}>
-            <head>
-                <meta charset="utf-8"/>
-                <meta name="viewport" content="width=device-width, initial-scale=1"/>
-                <link rel="modulepreload" href="/{pkg_path}/{output_name}.js">
-                <link rel="preload" href="/{pkg_path}/{wasm_output_name}.wasm" as="fetch" type="application/wasm" crossorigin="">
-                <script type="module">import init, {{ hydrate }} from '/{pkg_path}/{output_name}.js'; init('/{pkg_path}/{wasm_output_name}.wasm').then(hydrate);</script>
-                {leptos_autoreload}
-                "#
-    );
-    let tail = "</body></html>".to_string();
->>>>>>> 91f6d9a4
 
     // Add headers manipulated in the response
     for (key, value) in headers.drain() {
