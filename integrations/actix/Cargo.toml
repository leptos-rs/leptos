[package]
name = "leptos_actix"
authors = ["Greg Johnston"]
license = "MIT"
repository = "https://github.com/leptos-rs/leptos"
description = "Actix integrations for the Leptos web framework."
version = { workspace = true }
rust-version.workspace = true
edition.workspace = true

[dependencies]
actix-http = "3.10"
actix-files = "0.6"
<<<<<<< HEAD
actix-web = { version = "4.9", default-features = false }
futures = "0.3.31"
=======
actix-web = { workspace = true, default-features = true }
futures = { workspace = true, default-features = true }
>>>>>>> 7de55068
any_spawner = { workspace = true, features = ["tokio"] }
hydration_context = { workspace = true }
leptos = { workspace = true, features = ["nonce", "ssr"] }
leptos_integration_utils = { workspace = true }
leptos_macro = { workspace = true, features = ["actix"] }
leptos_meta = { workspace = true, features = ["nonce"] }
leptos_router = { workspace = true, features = ["ssr"] }
server_fn = { workspace = true, features = ["actix-no-default"] }
tachys = { workspace = true }
serde_json = { workspace = true , default-features = true }
parking_lot = { workspace = true, default-features = true }
tracing = { optional = true , workspace = true, default-features = true }
tokio = { features = ["rt", "fs"] , workspace = true, default-features = true }
send_wrapper = { workspace = true, default-features = true }
dashmap = { workspace = true, default-features = true }
once_cell = { workspace = true, default-features = true }

[package.metadata.docs.rs]
rustdoc-args = ["--generate-link-to-definition"]

[features]
default = ["actix-default"]
actix-default = ["actix-web/default"]
islands-router = ["tachys/islands"]
tracing = ["dep:tracing"]

[package.metadata.cargo-all-features]
denylist = ["tracing"]
max_combination_size = 2<|MERGE_RESOLUTION|>--- conflicted
+++ resolved
@@ -11,13 +11,8 @@
 [dependencies]
 actix-http = "3.10"
 actix-files = "0.6"
-<<<<<<< HEAD
-actix-web = { version = "4.9", default-features = false }
-futures = "0.3.31"
-=======
-actix-web = { workspace = true, default-features = true }
+actix-web = { workspace = true, default-features = false }
 futures = { workspace = true, default-features = true }
->>>>>>> 7de55068
 any_spawner = { workspace = true, features = ["tokio"] }
 hydration_context = { workspace = true }
 leptos = { workspace = true, features = ["nonce", "ssr"] }
