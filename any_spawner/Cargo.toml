[package]
name = "any_spawner"
version = "0.2.0"
authors = ["Greg Johnston"]
license = "MIT"
readme = "../README.md"
repository = "https://github.com/leptos-rs/leptos"
description = "Spawn asynchronous tasks in an executor-independent way."
edition.workspace = true

[dependencies]
async-executor = { version = "1.13.1", optional = true }
futures = "0.3.31"
glib = { version = "0.20.6", optional = true }
thiserror = "2.0"
tokio = { version = "1.41", optional = true, default-features = false, features = [
  "rt",
] }
<<<<<<< HEAD
tracing = { version = "0.1.41", optional = true }
wasm-bindgen-futures = { version = "0.4.45", optional = true }
=======
tracing = { version = "0.1.40", optional = true }
wasm-bindgen-futures = { version = "0.4.47", optional = true }
>>>>>>> 1fec6781

[features]
async-executor = ["dep:async-executor"]
tracing = ["dep:tracing"]
tokio = ["dep:tokio"]
glib = ["dep:glib"]
wasm-bindgen = ["dep:wasm-bindgen-futures"]
futures-executor = ["futures/thread-pool", "futures/executor"]


[package.metadata.docs.rs]
all-features = true
rustdoc-args = ["--cfg", "docsrs"]

[package.metadata.cargo-all-features]
denylist = ["tracing"]<|MERGE_RESOLUTION|>--- conflicted
+++ resolved
@@ -16,13 +16,8 @@
 tokio = { version = "1.41", optional = true, default-features = false, features = [
   "rt",
 ] }
-<<<<<<< HEAD
 tracing = { version = "0.1.41", optional = true }
-wasm-bindgen-futures = { version = "0.4.45", optional = true }
-=======
-tracing = { version = "0.1.40", optional = true }
 wasm-bindgen-futures = { version = "0.4.47", optional = true }
->>>>>>> 1fec6781
 
 [features]
 async-executor = ["dep:async-executor"]
