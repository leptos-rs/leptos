//! This crate makes it easier to write asynchronous code that is executor-agnostic, by providing a
//! utility that can be used to spawn tasks in a variety of executors.
//!
//! It only supports single executor per program, but that executor can be set at runtime, anywhere
//! in your crate (or an application that depends on it).
//!
//! This can be extended to support any executor or runtime that supports spawning [`Future`]s.
//!
//! This is a least common denominator implementation in many ways. Limitations include:
//! - setting an executor is a one-time, global action
//! - no "join handle" or other result is returned from the spawn
//! - the `Future` must output `()`
//!
//! ```rust
//! use any_spawner::Executor;
//!
//! // make sure an Executor has been initialized with one of the init_ functions
//!
//! # if false {
//! // spawn a thread-safe Future
//! Executor::spawn(async { /* ... */ });
//!
//! // spawn a Future that is !Send
//! Executor::spawn_local(async { /* ... */ });
//! # }
//! ```

#![forbid(unsafe_code)]
#![deny(missing_docs)]
#![cfg_attr(docsrs, feature(doc_cfg))]

use std::{future::Future, pin::Pin, sync::OnceLock};
use thiserror::Error;

/// A future that has been pinned.
pub type PinnedFuture<T> = Pin<Box<dyn Future<Output = T> + Send>>;
/// A future that has been pinned.
pub type PinnedLocalFuture<T> = Pin<Box<dyn Future<Output = T>>>;

static SPAWN: OnceLock<fn(PinnedFuture<()>)> = OnceLock::new();
static SPAWN_LOCAL: OnceLock<fn(PinnedLocalFuture<()>)> = OnceLock::new();
static POLL_LOCAL: OnceLock<fn()> = OnceLock::new();

/// Errors that can occur when using the executor.
#[derive(Error, Debug)]
pub enum ExecutorError {
    /// The executor has already been set.
    #[error("Executor has already been set.")]
    AlreadySet,
}

/// A global async executor that can spawn tasks.
pub struct Executor;

impl Executor {
    /// Spawns a thread-safe [`Future`].
    /// ```rust
    /// use any_spawner::Executor;
    /// # if false {
    /// // spawn a thread-safe Future
    /// Executor::spawn(async { /* ... */ });
    /// # }
    /// ```
    #[track_caller]
    pub fn spawn(fut: impl Future<Output = ()> + Send + 'static) {
        if let Some(spawner) = SPAWN.get() {
            spawner(Box::pin(fut))
        } else {
            #[cfg(all(debug_assertions, feature = "tracing"))]
            tracing::error!(
                "At {}, tried to spawn a Future with Executor::spawn() before \
                 the Executor had been set.",
                std::panic::Location::caller()
            );
            #[cfg(all(debug_assertions, not(feature = "tracing")))]
            panic!(
                "At {}, tried to spawn a Future with Executor::spawn() before \
                 the Executor had been set.",
                std::panic::Location::caller()
            );
        }
    }

    /// Spawns a [`Future`] that cannot be sent across threads.
    /// ```rust
    /// use any_spawner::Executor;
    ///
    /// # if false {
    /// // spawn a thread-safe Future
    /// Executor::spawn_local(async { /* ... */ });
    /// # }
    /// ```
    #[track_caller]
    pub fn spawn_local(fut: impl Future<Output = ()> + 'static) {
        if let Some(spawner) = SPAWN_LOCAL.get() {
            spawner(Box::pin(fut))
        } else {
            #[cfg(all(debug_assertions, feature = "tracing"))]
            tracing::error!(
                "At {}, tried to spawn a Future with Executor::spawn_local() \
                 before the Executor had been set.",
                std::panic::Location::caller()
            );
            #[cfg(all(debug_assertions, not(feature = "tracing")))]
            panic!(
                "At {}, tried to spawn a Future with Executor::spawn_local() \
                 before the Executor had been set.",
                std::panic::Location::caller()
            );
        }
    }

    /// Waits until the next "tick" of the current async executor.
    pub async fn tick() {
        let (tx, rx) = futures::channel::oneshot::channel();
        Executor::spawn(async move {
            _ = tx.send(());
        });
        _ = rx.await;
    }

    /// Polls the current async executor.
    /// Not all async executors support polling, so this function may not do anything.
    pub fn poll_local() {
        if let Some(poller) = POLL_LOCAL.get() {
            poller()
        }
    }
}

impl Executor {
    /// Globally sets the [`tokio`] runtime as the executor used to spawn tasks.
    ///
    /// Returns `Err(_)` if an executor has already been set.
    ///
    /// Requires the `tokio` feature to be activated on this crate.
    #[cfg(feature = "tokio")]
    #[cfg_attr(docsrs, doc(cfg(feature = "tokio")))]
    pub fn init_tokio() -> Result<(), ExecutorError> {
        SPAWN
            .set(|fut| {
                tokio::spawn(fut);
            })
            .map_err(|_| ExecutorError::AlreadySet)?;
        SPAWN_LOCAL
            .set(|fut| {
                tokio::task::spawn_local(fut);
            })
            .map_err(|_| ExecutorError::AlreadySet)?;
        Ok(())
    }

    /// Globally sets the [`wasm-bindgen-futures`] runtime as the executor used to spawn tasks.
    ///
    /// Returns `Err(_)` if an executor has already been set.
    ///
    /// Requires the `wasm-bindgen` feature to be activated on this crate.
    #[cfg(feature = "wasm-bindgen")]
    #[cfg_attr(docsrs, doc(cfg(feature = "wasm-bindgen")))]
    pub fn init_wasm_bindgen() -> Result<(), ExecutorError> {
        SPAWN
            .set(|fut| {
                wasm_bindgen_futures::spawn_local(fut);
            })
            .map_err(|_| ExecutorError::AlreadySet)?;
        SPAWN_LOCAL
            .set(|fut| {
                wasm_bindgen_futures::spawn_local(fut);
            })
            .map_err(|_| ExecutorError::AlreadySet)?;
        Ok(())
    }

    /// Globally sets the [`glib`] runtime as the executor used to spawn tasks.
    ///
    /// Returns `Err(_)` if an executor has already been set.
    ///
    /// Requires the `glib` feature to be activated on this crate.
    #[cfg(feature = "glib")]
    #[cfg_attr(docsrs, doc(cfg(feature = "glib")))]
    pub fn init_glib() -> Result<(), ExecutorError> {
        SPAWN
            .set(|fut| {
                let main_context = glib::MainContext::default();
                main_context.spawn(fut);
            })
            .map_err(|_| ExecutorError::AlreadySet)?;
        SPAWN_LOCAL
            .set(|fut| {
                let main_context = glib::MainContext::default();
                main_context.spawn_local(fut);
            })
            .map_err(|_| ExecutorError::AlreadySet)?;
        Ok(())
    }

    /// Globally sets the [`futures`] executor as the executor used to spawn tasks,
    /// lazily creating a thread pool to spawn tasks into.
    ///
    /// Returns `Err(_)` if an executor has already been set.
    ///
    /// Requires the `futures-executor` feature to be activated on this crate.
    #[cfg(feature = "futures-executor")]
    #[cfg_attr(docsrs, doc(cfg(feature = "futures-executor")))]
    pub fn init_futures_executor() -> Result<(), ExecutorError> {
        use futures::{
            executor::{LocalPool, LocalSpawner, ThreadPool},
            task::{LocalSpawnExt, SpawnExt},
        };
        use std::cell::RefCell;

        static THREAD_POOL: OnceLock<ThreadPool> = OnceLock::new();
        thread_local! {
            static LOCAL_POOL: RefCell<LocalPool> = RefCell::new(LocalPool::new());
            static SPAWNER: LocalSpawner = LOCAL_POOL.with(|pool| pool.borrow().spawner());
        }

        fn get_thread_pool() -> &'static ThreadPool {
            THREAD_POOL.get_or_init(|| {
                ThreadPool::new()
                    .expect("could not create futures executor ThreadPool")
            })
        }

        SPAWN
            .set(|fut| {
                get_thread_pool()
                    .spawn(fut)
                    .expect("failed to spawn future");
            })
            .map_err(|_| ExecutorError::AlreadySet)?;
        SPAWN_LOCAL
            .set(|fut| {
                SPAWNER.with(|spawner| {
                    spawner.spawn_local(fut).expect("failed to spawn future");
                });
            })
            .map_err(|_| ExecutorError::AlreadySet)?;
        POLL_LOCAL
            .set(|| {
                LOCAL_POOL.with(|pool| {
                    if let Ok(mut pool) = pool.try_borrow_mut() {
                        pool.run_until_stalled();
                    }
                    // If we couldn't borrow_mut, we're in a nested call to poll, so we don't need to do anything.
                });
            })
            .map_err(|_| ExecutorError::AlreadySet)?;
        Ok(())
    }
<<<<<<< HEAD
=======

    /// Globally sets the [`async_executor`] executor as the executor used to spawn tasks,
    /// lazily creating a thread pool to spawn tasks into.
    ///
    /// Returns `Err(_)` if an executor has already been set.
    ///
    /// Requires the `async-executor` feature to be activated on this crate.
    #[cfg(feature = "async-executor")]
    #[cfg_attr(docsrs, doc(cfg(feature = "async-executor")))]
    pub fn init_async_executor() -> Result<(), ExecutorError> {
        use async_executor::{Executor, LocalExecutor};

        static THREAD_POOL: OnceLock<Executor> = OnceLock::new();
        thread_local! {
            static LOCAL_POOL: LocalExecutor<'static> = const { LocalExecutor::new() };
        }

        fn get_thread_pool() -> &'static Executor<'static> {
            THREAD_POOL.get_or_init(Executor::new)
        }

        SPAWN
            .set(|fut| {
                get_thread_pool().spawn(fut).detach();
            })
            .map_err(|_| ExecutorError::AlreadySet)?;
        SPAWN_LOCAL
            .set(|fut| {
                LOCAL_POOL.with(|pool| pool.spawn(fut).detach());
            })
            .map_err(|_| ExecutorError::AlreadySet)?;
        POLL_LOCAL
            .set(|| {
                LOCAL_POOL.with(|pool| pool.try_tick());
            })
            .map_err(|_| ExecutorError::AlreadySet)?;
        Ok(())
    }
}
>>>>>>> 9d1be64e

    /// Globally sets a custom executor as the executor used to spawn tasks.
    ///
    /// Returns `Err(_)` if an executor has already been set.
    pub fn init_custom_executor(
        custom_executor: impl CustomExecutor + 'static,
    ) -> Result<(), ExecutorError> {
        static EXECUTOR: OnceLock<Box<dyn CustomExecutor>> = OnceLock::new();
        EXECUTOR
            .set(Box::new(custom_executor))
            .map_err(|_| ExecutorError::AlreadySet)?;

        SPAWN
            .set(|fut| {
                EXECUTOR.get().unwrap().spawn(fut);
            })
            .map_err(|_| ExecutorError::AlreadySet)?;
        SPAWN_LOCAL
            .set(|fut| EXECUTOR.get().unwrap().spawn_local(fut))
            .map_err(|_| ExecutorError::AlreadySet)?;
        POLL_LOCAL
            .set(|| EXECUTOR.get().unwrap().poll_local())
            .map_err(|_| ExecutorError::AlreadySet)?;
        Ok(())
    }
}

/// A trait for custom executors.
/// Custom executors can be used to integrate with any executor that supports spawning futures.
///  
/// All methods can be called recursively.
pub trait CustomExecutor: Send + Sync {
    /// Spawns a future, usually on a thread pool.
    fn spawn(&self, fut: PinnedFuture<()>);
    /// Spawns a local future. May require calling `poll_local` to make progress.
    fn spawn_local(&self, fut: PinnedLocalFuture<()>);
    /// Polls the executor, if it supports polling.
    fn poll_local(&self);
}<|MERGE_RESOLUTION|>--- conflicted
+++ resolved
@@ -248,8 +248,6 @@
             .map_err(|_| ExecutorError::AlreadySet)?;
         Ok(())
     }
-<<<<<<< HEAD
-=======
 
     /// Globally sets the [`async_executor`] executor as the executor used to spawn tasks,
     /// lazily creating a thread pool to spawn tasks into.
@@ -289,7 +287,6 @@
         Ok(())
     }
 }
->>>>>>> 9d1be64e
 
     /// Globally sets a custom executor as the executor used to spawn tasks.
     ///
