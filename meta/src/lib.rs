#![deny(missing_docs)]
#![forbid(unsafe_code)]

//! # Leptos Meta
//!
//! Leptos Meta allows you to modify content in a document’s `<head>` from within components
//! using the [Leptos](https://github.com/leptos-rs/leptos) web framework.
//!
//! Document metadata is updated automatically when running in the browser. For server-side
//! rendering, after the component tree is rendered to HTML, [MetaContext::dehydrate] can generate
//! HTML that should be injected into the `<head>` of the HTML document being rendered.
//!
//! ```
//! use leptos::*;
//! use leptos_meta::*;
//!
//! #[component]
//! fn MyApp() -> impl IntoView {
//!     let (name, set_name) = create_signal("Alice".to_string());
//!
//!     view! {
//!       <Title
//!         // reactively sets document.title when `name` changes
//!         text=move || name.get()
//!         // applies the `formatter` function to the `text` value
//!         formatter=|text| format!("“{text}” is your name")
//!       />
//!       <main>
//!         <input
//!           prop:value=move || name.get()
//!           on:input=move |ev| set_name.set(event_target_value(&ev))
//!         />
//!       </main>
//!     }
//! }
//! ```
//! # Feature Flags
//! - `csr` Client-side rendering: Generate DOM nodes in the browser
//! - `ssr` Server-side rendering: Generate an HTML string (typically on the server)
//! - `hydrate` Hydration: use this to add interactivity to an SSRed Leptos app
//! - `stable` By default, Leptos requires `nightly` Rust, which is what allows the ergonomics
//!   of calling signals as functions. Enable this feature to support `stable` Rust.
//!
//! **Important Note:** You must enable one of `csr`, `hydrate`, or `ssr` to tell Leptos
//! which mode your app is operating in.

use cfg_if::cfg_if;
use indexmap::IndexMap;
use leptos::{
    leptos_dom::{debug_warn, html::AnyElement},
    *,
};
use std::{
    cell::{Cell, RefCell},
    fmt::Debug,
    rc::Rc,
};
#[cfg(any(feature = "csr", feature = "hydrate"))]
use wasm_bindgen::{JsCast, UnwrapThrowExt};

mod body;
mod html;
mod link;
mod meta_tags;
mod script;
mod style;
mod stylesheet;
mod title;
pub use body::*;
pub use html::*;
pub use link::*;
pub use meta_tags::*;
pub use script::*;
pub use style::*;
pub use stylesheet::*;
pub use title::*;

/// Contains the current state of meta tags. To access it, you can use [use_head].
///
/// This should generally by provided somewhere in the root of your application using
/// [provide_meta_context].
#[derive(Clone, Default, Debug)]
pub struct MetaContext {
    /// Metadata associated with the `<html>` element
    pub html: HtmlContext,
    /// Metadata associated with the `<title>` element.
    pub title: TitleContext,
    /// Metadata associated with the `<body>` element
    pub body: BodyContext,
    /// Other metadata tags.
    pub tags: MetaTagsContext,
}

/// Manages all of the element created by components.
#[derive(Clone, Default)]
pub struct MetaTagsContext {
    next_id: Rc<Cell<MetaTagId>>,
    #[allow(clippy::type_complexity)]
    els: Rc<
        RefCell<
            IndexMap<
<<<<<<< HEAD
                Oco<'static, str>,
                (HtmlElement<AnyElement>, Scope, Option<web_sys::Element>),
=======
                Cow<'static, str>,
                (HtmlElement<AnyElement>, Option<web_sys::Element>),
>>>>>>> a789100e
            >,
        >,
    >,
}

impl std::fmt::Debug for MetaTagsContext {
    fn fmt(&self, f: &mut std::fmt::Formatter<'_>) -> std::fmt::Result {
        f.debug_struct("MetaTagsContext").finish()
    }
}

impl MetaTagsContext {
    /// Converts metadata tags into an HTML string.
    #[cfg(any(feature = "ssr", docs))]
    pub fn as_string(&self) -> String {
        self.els
            .borrow()
            .iter()
            .map(|(_, (builder_el, _))| {
                builder_el.clone().into_view().render_to_string()
            })
            .collect()
    }

    #[doc(hidden)]
    pub fn register(
        &self,
<<<<<<< HEAD
        cx: Scope,
        id: Oco<'static, str>,
=======

        id: Cow<'static, str>,
>>>>>>> a789100e
        builder_el: HtmlElement<AnyElement>,
    ) {
        cfg_if! {
            if #[cfg(any(feature = "csr", feature = "hydrate"))] {
                use leptos::document;

                let element_to_hydrate = document()
                    .get_element_by_id(&id);

                let el = element_to_hydrate.unwrap_or_else({
                    let builder_el = builder_el.clone();
                    move || {
                        let head = document().head().unwrap_throw();
                        head
                            .append_child(&builder_el)
                            .unwrap_throw();

                        (*builder_el).clone().unchecked_into()
                    }
                });

                on_cleanup({
                    let el = el.clone();
                    let els = self.els.clone();
                    let id = id.clone();
                    move || {
                        let head = document().head().unwrap_throw();
                        _ = head.remove_child(&el);
                        els.borrow_mut().remove(&id);
                    }
                });

                self
                    .els
                    .borrow_mut()
                    .insert(id, (builder_el.into_any(), Some(el)));

            } else {
                self.els.borrow_mut().insert(id, (builder_el, None));
            }
        }
    }
}

#[derive(Copy, Clone, Debug, Default, PartialEq, Eq, Hash)]
struct MetaTagId(usize);

impl MetaTagsContext {
    fn get_next_id(&self) -> MetaTagId {
        let current_id = self.next_id.get();
        let next_id = MetaTagId(current_id.0 + 1);
        self.next_id.set(next_id);
        next_id
    }
}

/// Provides a [MetaContext], if there is not already one provided. This ensures that you can provide it
/// at the highest possible level, without overwriting a [MetaContext] that has already been provided
/// (for example, by a server-rendering integration.)
pub fn provide_meta_context() {
    if use_context::<MetaContext>().is_none() {
        provide_context(MetaContext::new());
    }
}

/// Returns the current [MetaContext].
///
/// If there is no [MetaContext] in this or any parent scope, this will
/// create a new [MetaContext] and provide it to the current scope.
///
/// Note that this may cause confusing behavior, e.g., if multiple nested routes independently
/// call `use_head()` but a single [MetaContext] has not been provided at the application root.
/// The best practice is always to call [provide_meta_context] early in the application.
pub fn use_head() -> MetaContext {
    #[cfg(debug_assertions)]
    feature_warning();

    match use_context::<MetaContext>() {
        None => {
            debug_warn!(
                "use_head() is being called without a MetaContext being \
                 provided. We'll automatically create and provide one, but if \
                 this is being called in a child route it may cause bugs. To \
                 be safe, you should provide_meta_context() somewhere in the \
                 root of the app."
            );
            let meta = MetaContext::new();
            provide_context(meta.clone());
            meta
        }
        Some(ctx) => ctx,
    }
}

impl MetaContext {
    /// Creates an empty [MetaContext].
    pub fn new() -> Self {
        Default::default()
    }

    #[cfg(feature = "ssr")]
    /// Converts the existing metadata tags into HTML that can be injected into the document head.
    ///
    /// This should be called *after* the app’s component tree has been rendered into HTML, so that
    /// components can set meta tags.
    ///
    /// ```
    /// use leptos::*;
    /// use leptos_meta::*;
    ///
    /// # #[cfg(not(any(feature = "csr", feature = "hydrate")))] {
    /// # let runtime = create_runtime();
    ///   provide_meta_context();
    ///
    ///   let app = view! {
    ///     <main>
    ///       <Title text="my title"/>
    ///       <Stylesheet href="/style.css"/>
    ///       <p>"Some text"</p>
    ///     </main>
    ///   };
    ///
    ///   // `app` contains only the body content w/ hydration stuff, not the meta tags
    ///   assert!(
    ///      !app.into_view().render_to_string().contains("my title")
    ///   );
    ///   // `MetaContext::dehydrate()` gives you HTML that should be in the `<head>`
    ///   assert!(use_head().dehydrate().contains("<title>my title</title>"));
    /// # runtime.dispose();
    /// # }
    /// ```
    pub fn dehydrate(&self) -> String {
        use leptos::leptos_dom::HydrationCtx;

        let prev_key = HydrationCtx::peek();
        let mut tags = String::new();

        // Title
        if let Some(title) = self.title.as_string() {
            tags.push_str("<title>");
            tags.push_str(&title);
            tags.push_str("</title>");
        }
        tags.push_str(&self.tags.as_string());

        HydrationCtx::continue_from(prev_key);
        tags
    }
}

/// Extracts the metadata that should be used to close the `<head>` tag
/// and open the `<body>` tag. This is a helper function used in implementing
/// server-side HTML rendering across crates.
#[cfg(feature = "ssr")]
pub fn generate_head_metadata() -> String {
    let (head, body) = generate_head_metadata_separated();
    format!("{head}</head><{body}>")
}

/// Extracts the metadata that should be inserted at the beginning of the `<head>` tag
/// and on the opening `<body>` tag. This is a helper function used in implementing
/// server-side HTML rendering across crates.
#[cfg(feature = "ssr")]
pub fn generate_head_metadata_separated() -> (String, String) {
    let meta = use_context::<MetaContext>();
    let head = meta
        .as_ref()
        .map(|meta| meta.dehydrate())
        .unwrap_or_default();
    let body_meta = meta
        .as_ref()
        .and_then(|meta| meta.body.as_string())
        .unwrap_or_default();
    (head, format!("<body{body_meta}>"))
}

#[cfg(debug_assertions)]
pub(crate) fn feature_warning() {
    if !cfg!(any(feature = "csr", feature = "hydrate", feature = "ssr")) {
        leptos::debug_warn!("WARNING: `leptos_meta` does nothing unless you enable one of its features (`csr`, `hydrate`, or `ssr`). See the docs at https://docs.rs/leptos_meta/latest/leptos_meta/ for more information.");
    }
}<|MERGE_RESOLUTION|>--- conflicted
+++ resolved
@@ -99,13 +99,8 @@
     els: Rc<
         RefCell<
             IndexMap<
-<<<<<<< HEAD
                 Oco<'static, str>,
-                (HtmlElement<AnyElement>, Scope, Option<web_sys::Element>),
-=======
-                Cow<'static, str>,
                 (HtmlElement<AnyElement>, Option<web_sys::Element>),
->>>>>>> a789100e
             >,
         >,
     >,
@@ -133,13 +128,8 @@
     #[doc(hidden)]
     pub fn register(
         &self,
-<<<<<<< HEAD
-        cx: Scope,
+
         id: Oco<'static, str>,
-=======
-
-        id: Cow<'static, str>,
->>>>>>> a789100e
         builder_el: HtmlElement<AnyElement>,
     ) {
         cfg_if! {
