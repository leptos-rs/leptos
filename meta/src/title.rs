use crate::{use_head, TextProp};
use cfg_if::cfg_if;
use leptos::*;
use std::{cell::RefCell, rc::Rc};
#[cfg(any(feature = "csr", feature = "hydrate"))]
use wasm_bindgen::{JsCast, UnwrapThrowExt};

/// Contains the current state of the document's `<title>`.
#[derive(Clone, Default)]
pub struct TitleContext {
    #[cfg(any(feature = "csr", feature = "hydrate"))]
    el: Rc<RefCell<Option<web_sys::HtmlTitleElement>>>,
    formatter: Rc<RefCell<Option<Formatter>>>,
    text: Rc<RefCell<Option<TextProp>>>,
}

impl TitleContext {
    /// Converts the title into a string that can be used as the text content of a `<title>` tag.
    pub fn as_string(&self) -> Option<Oco<'static, str>> {
        let title = self.text.borrow().as_ref().map(TextProp::get);
        title.map(|title| {
            if let Some(formatter) = &*self.formatter.borrow() {
                (formatter.0)(title.into_owned()).into()
            } else {
                title
            }
        })
    }
}

impl std::fmt::Debug for TitleContext {
    fn fmt(&self, f: &mut std::fmt::Formatter<'_>) -> std::fmt::Result {
        f.debug_tuple("TitleContext").finish()
    }
}

/// A function that is applied to the text value before setting `document.title`.
#[repr(transparent)]
pub struct Formatter(Box<dyn Fn(String) -> String>);

impl<F> From<F> for Formatter
where
    F: Fn(String) -> String + 'static,
{
    #[inline(always)]
    fn from(f: F) -> Formatter {
        Formatter(Box::new(f))
    }
}

/// A component to set the document’s title by creating an [HTMLTitleElement](https://developer.mozilla.org/en-US/docs/Web/API/HTMLTitleElement).
///
/// The `title` and `formatter` can be set independently of one another. For example, you can create a root-level
/// `<Title formatter=.../>` that will wrap each of the text values of `<Title/>` components created lower in the tree.
///
/// ```
/// use leptos::*;
/// use leptos_meta::*;
///
/// #[component]
<<<<<<< HEAD
/// fn MyApp(cx: Scope) -> impl IntoView {
///     provide_meta_context(cx);
///     let formatter = |text| format!("{text} — Leptos Online").into();
=======
/// fn MyApp() -> impl IntoView {
///     provide_meta_context();
///     let formatter = |text| format!("{text} — Leptos Online");
>>>>>>> a789100e
///
///     view! {
///       <main>
///         <Title formatter/>
///         // ... routing logic here
///       </main>
///     }
/// }
///
/// #[component]
/// fn PageA() -> impl IntoView {
///     view! {
///       <main>
///         <Title text="Page A"/> // sets title to "Page A — Leptos Online"
///       </main>
///     }
/// }
///
/// #[component]
/// fn PageB() -> impl IntoView {
///     view! {
///       <main>
///         <Title text="Page B"/> // sets title to "Page B — Leptos Online"
///       </main>
///     }
/// }
/// ```
#[component(transparent)]
pub fn Title(
    /// A function that will be applied to any text value before it’s set as the title.
    #[prop(optional, into)]
    formatter: Option<Formatter>,
    /// Sets the the current `document.title`.
    #[prop(optional, into)]
    text: Option<TextProp>,
) -> impl IntoView {
    let meta = use_head();

    cfg_if! {
        if #[cfg(any(feature = "csr", feature = "hydrate"))] {
            if let Some(formatter) = formatter {
                *meta.title.formatter.borrow_mut() = Some(formatter);
            }
            if let Some(text) = text {
                *meta.title.text.borrow_mut() = Some(text);
            }

            let el = {
                let mut el_ref = meta.title.el.borrow_mut();
                let el = if let Some(el) = &*el_ref {
                    el.clone()
                } else {
                    match document().query_selector("title") {
                        Ok(Some(title)) => title.unchecked_into(),
                        _ => {
                            let el_ref = meta.title.el.clone();
                            let el = document().create_element("title").unwrap_throw();
                            let head = document().head().unwrap_throw();
                            head.append_child(el.unchecked_ref())
                                .unwrap_throw();

                            on_cleanup({
                                let el = el.clone();
                                move || {
                                    _ = head.remove_child(&el);
                                    *el_ref.borrow_mut() = None;
                                }
                            });


                            el.unchecked_into()
                        }
                    }
                };
                *el_ref = Some(el.clone().unchecked_into());

                el
            };

            create_render_effect(move |_| {
                let text = meta.title.as_string().unwrap_or_default();

                el.set_text_content(Some(&text));
            });
        } else {
            if let Some(formatter) = formatter {
                *meta.title.formatter.borrow_mut() = Some(formatter);
            }
            if let Some(text) = text {
                *meta.title.text.borrow_mut() = Some(text);
            }
        }
    }
}<|MERGE_RESOLUTION|>--- conflicted
+++ resolved
@@ -58,15 +58,9 @@
 /// use leptos_meta::*;
 ///
 /// #[component]
-<<<<<<< HEAD
-/// fn MyApp(cx: Scope) -> impl IntoView {
-///     provide_meta_context(cx);
-///     let formatter = |text| format!("{text} — Leptos Online").into();
-=======
 /// fn MyApp() -> impl IntoView {
 ///     provide_meta_context();
 ///     let formatter = |text| format!("{text} — Leptos Online");
->>>>>>> a789100e
 ///
 ///     view! {
 ///       <main>
