--- conflicted
+++ resolved
@@ -170,7 +170,6 @@
                             *el_ref.write().or_poisoned() = None;
                         }
                     });
-<<<<<<< HEAD
 
                     el
                 }
@@ -178,28 +177,11 @@
         };
         *el_ref = Some(el.clone());
 
-=======
-
-                    el
-                }
-            }
-        };
-        *el_ref = Some(el.clone());
-
->>>>>>> db60f0be
         el.take()
     }
 }
 
 struct TitleViewState {
-<<<<<<< HEAD
-    effect: RenderEffect<Oco<'static, str>>,
-}
-
-impl Render<Dom> for TitleView {
-    type State = TitleViewState;
-
-=======
     // effect is stored in the view state to keep it alive until rebuild
     #[allow(dead_code)]
     effect: RenderEffect<Oco<'static, str>>,
@@ -207,8 +189,7 @@
 
 impl Render<Dom> for TitleView {
     type State = TitleViewState;
-
->>>>>>> db60f0be
+  
     fn build(mut self) -> Self::State {
         let el = self.el();
         let meta = self.meta;
@@ -228,7 +209,6 @@
                 }
 
                 text
-<<<<<<< HEAD
             }
         });
         TitleViewState { effect }
@@ -301,82 +281,6 @@
                 text
             }
         });
-        TitleViewState {
-            effect,
-=======
-            }
-        });
-        TitleViewState { effect }
-    }
-
-    fn rebuild(self, state: &mut Self::State) {
-        *state = self.build();
-    }
-}
-
-impl AddAnyAttr<Dom> for TitleView {
-    type Output<SomeNewAttr: Attribute<Dom>> = TitleView;
-
-    fn add_any_attr<NewAttr: Attribute<Dom>>(
-        self,
-        _attr: NewAttr,
-    ) -> Self::Output<NewAttr>
-    where
-        Self::Output<NewAttr>: RenderHtml<Dom>,
-    {
-        self
-    }
-}
-
-impl RenderHtml<Dom> for TitleView {
-    type AsyncOutput = Self;
-
-    const MIN_LENGTH: usize = 0;
-
-    fn dry_resolve(&mut self) {}
-
-    async fn resolve(self) -> Self::AsyncOutput {
-        self
-    }
-
-    fn to_html_with_buf(
-        self,
-        _buf: &mut String,
-        _position: &mut Position,
-        _escape: bool,
-        _mark_branches: bool,
-    ) {
-        // meta tags are rendered into the buffer stored into the context
-        // the value has already been taken out, when we're on the server
-    }
-
-    fn hydrate<const FROM_SERVER: bool>(
-        mut self,
-        _cursor: &Cursor<Dom>,
-        _position: &PositionState,
-    ) -> Self::State {
-        let el = self.el();
-        let meta = self.meta;
-        if let Some(formatter) = self.formatter.take() {
-            *meta.title.formatter.write().or_poisoned() = Some(formatter);
->>>>>>> db60f0be
-        }
-        if let Some(text) = self.text.take() {
-            *meta.title.text.write().or_poisoned() = Some(text);
-        }
-        let effect = RenderEffect::new({
-            let el = el.clone();
-            move |prev| {
-                let text = meta.title.as_string().unwrap_or_default();
-
-                // don't reset the title on initial hydration
-                if prev.is_some() && prev.as_ref() != Some(&text) {
-                    el.set_text_content(Some(&text));
-                }
-
-                text
-            }
-        });
         TitleViewState { effect }
     }
 }
