[workspace]
resolver = "2"
members = [
  # utilities
  "oco",
  "any_spawner",
  "const_str_slice_concat",
  "either_of",
  "next_tuple",
  "oco",
  "or_poisoned",

  # core
  "hydration_context",
  "leptos",
  "leptos_dom",
  "leptos_config",
  "leptos_hot_reload",
  "leptos_macro",
  "leptos_server",
  "reactive_graph",
  "reactive_stores",
  "reactive_stores_macro",
  "server_fn",
  "server_fn_macro",
  "server_fn/server_fn_macro_default",
  "tachys",

  # integrations
  "integrations/actix",
  "integrations/axum",
  "integrations/utils",

  # libraries
  "meta",
  "router",
  "router_macro",
  "any_error",
]
exclude = ["benchmarks", "examples", "projects"]

[workspace.package]
edition = "2021"
rust-version = "1.88"

[workspace.dependencies]
# members
throw_error = { path = "./any_error/", version = "0.3.1" }
any_spawner = { path = "./any_spawner/", version = "0.3.0" }
const_str_slice_concat = { path = "./const_str_slice_concat", version = "0.1" }
either_of = { path = "./either_of/", version = "0.1.6" }
hydration_context = { path = "./hydration_context", version = "0.3.0" }
leptos = { path = "./leptos", version = "0.8.11" }
leptos_config = { path = "./leptos_config", version = "0.8.7" }
leptos_dom = { path = "./leptos_dom", version = "0.8.7" }
leptos_hot_reload = { path = "./leptos_hot_reload", version = "0.8.5" }
leptos_integration_utils = { path = "./integrations/utils", version = "0.8.6" }
leptos_macro = { path = "./leptos_macro", version = "0.8.10" }
leptos_router = { path = "./router", version = "0.8.9" }
leptos_router_macro = { path = "./router_macro", version = "0.8.5" }
leptos_server = { path = "./leptos_server", version = "0.8.5" }
leptos_meta = { path = "./meta", version = "0.8.5" }
next_tuple = { path = "./next_tuple", version = "0.1.0" }
oco_ref = { path = "./oco", version = "0.2.1" }
or_poisoned = { path = "./or_poisoned", version = "0.1.0" }
reactive_graph = { path = "./reactive_graph", version = "0.2.9" }
reactive_stores = { path = "./reactive_stores", version = "0.3.0" }
reactive_stores_macro = { path = "./reactive_stores_macro", version = "0.2.6" }
server_fn = { path = "./server_fn", version = "0.8.8" }
server_fn_macro = { path = "./server_fn_macro", version = "0.8.8" }
server_fn_macro_default = { path = "./server_fn/server_fn_macro_default", version = "0.8.5" }
<<<<<<< HEAD
tachys = { path = "./tachys", version = "0.2.9" }
wasm_split_helpers = "0.2.0"
=======
tachys = { path = "./tachys", version = "0.2.10" }
wasm_split_helpers = { path = "./wasm_split", version = "0.1.2" }
wasm_split_macros = { path = "./wasm_split_macros", version = "0.1.3" }
>>>>>>> 0edbd9b3

# members deps
async-once-cell = { default-features = false, version = "0.5.3" }
itertools = { default-features = false, version = "0.14.0" }
convert_case = { default-features = false, version = "0.8.0" }
serde_json = { default-features = false, version = "1.0.143" }
trybuild = { default-features = false, version = "1.0.110" }
typed-builder = { default-features = false, version = "0.21.2" }
thiserror = { default-features = false, version = "2.0.17" }
wasm-bindgen = { default-features = false, version = "0.2.100" }
indexmap = { default-features = false, version = "2.11.0" }
rstml = { default-features = false, version = "0.12.1" }
rustc_version = { default-features = false, version = "0.4.1" }
guardian = { default-features = false, version = "1.3.0" }
rustc-hash = { default-features = false, version = "2.1.1" }
actix-web = { default-features = false, version = "4.11.0" }
tracing = { default-features = false, version = "0.1.41" }
slotmap = { default-features = false, version = "1.0.7" }
futures = { default-features = false, version = "0.3.31" }
dashmap = { default-features = false, version = "6.1.0" }
pin-project-lite = { default-features = false, version = "0.2.16" }
send_wrapper = { default-features = false, version = "0.6.0" }
tokio-test = { default-features = false, version = "0.4.4" }
html-escape = { default-features = false, version = "0.2.13" }
proc-macro-error2 = { default-features = false, version = "2.0.1" }
const_format = { default-features = false, version = "0.2.35" }
gloo-net = { default-features = false, version = "0.6.0" }
url = { default-features = false, version = "2.5.4" }
tokio = { default-features = false, version = "1.47.1" }
base64 = { default-features = false, version = "0.22.1" }
cfg-if = { default-features = false, version = "1.0.3" }
wasm-bindgen-futures = { default-features = false, version = "0.4.50" }
tower = { default-features = false, version = "0.5.2" }
proc-macro2 = { default-features = false, version = "1.0.101" }
serde = { default-features = false, version = "1.0.219" }
parking_lot = { default-features = false, version = "0.12.5" }
axum = { default-features = false, version = "0.8.6" }
serde_qs = { default-features = false, version = "0.15.0" }
syn = { default-features = false, version = "2.0.106" }
xxhash-rust = { default-features = false, version = "0.8.15" }
paste = { default-features = false, version = "1.0.15" }
quote = { default-features = false, version = "1.0.41" }
web-sys = { default-features = false, version = "0.3.77" }
js-sys = { default-features = false, version = "0.3.77" }
rand = { default-features = false, version = "0.9.1" }
serde-lite = { default-features = false, version = "0.5.0" }
tokio-tungstenite = { default-features = false, version = "0.28.0" }
serial_test = { default-features = false, version = "3.2.0" }
erased = { default-features = false, version = "0.1.2" }
glib = { default-features = false, version = "0.20.12" }
async-trait = { default-features = false, version = "0.1.89" }
typed-builder-macro = { default-features = false, version = "0.21.0" }
linear-map = { default-features = false, version = "1.2.0" }
anyhow = { default-features = false, version = "1.0.100" }
walkdir = { default-features = false, version = "2.5.0" }
actix-ws = { default-features = false, version = "0.3.0" }
tower-http = { default-features = false, version = "0.6.4" }
prettyplease = { default-features = false, version = "0.2.37" }
inventory = { default-features = false, version = "0.3.21" }
config = { default-features = false, version = "0.15.14" }
camino = { default-features = false, version = "1.2.1" }
ciborium = { default-features = false, version = "0.2.2" }
bitcode = { default-features = false, version = "0.6.6" }
multer = { default-features = false, version = "3.1.0" }
leptos-spin-macro = { default-features = false, version = "0.2.0" }
sledgehammer_utils = { default-features = false, version = "0.3.1" }
sledgehammer_bindgen = { default-features = false, version = "0.6.0" }
wasm-streams = { default-features = false, version = "0.4.2" }
rkyv = { default-features = false, version = "0.8.12" }
temp-env = { default-features = false, version = "0.3.6" }
uuid = { default-features = false, version = "1.18.0" }
bytes = { default-features = false, version = "1.10.1" }
http = { default-features = false, version = "1.3.1" }
regex = { default-features = false, version = "1.11.3" }
drain_filter_polyfill = { default-features = false, version = "0.1.3" }
tempfile = { default-features = false, version = "3.23.0" }
futures-lite = { default-features = false, version = "2.6.1" }
log = { default-features = false, version = "0.4.27" }
percent-encoding = { default-features = false, version = "2.3.2" }
async-executor = { default-features = false, version = "1.13.2" }
const-str = { default-features = false, version = "0.6.4" }
http-body-util = { default-features = false, version = "0.1.3" }
hyper = { default-features = false, version = "1.7.0" }
postcard = { default-features = false, version = "1.1.3" }
rmp-serde = { default-features = false, version = "1.3.0" }
reqwest = { default-features = false, version = "0.12.23" }
tower-layer = { default-features = false, version = "0.3.3" }
attribute-derive = { default-features = false, version = "0.10.5" }
insta = { default-features = false, version = "1.43.1" }
codee = { default-features = false, version = "0.3.0" }
actix-http = { default-features = false, version = "3.11.2" }
wasm-bindgen-test = { default-features = false, version = "0.3.50" }
rustversion = { default-features = false, version = "1.0.22" }
getrandom = { default-features = false, version = "0.3.3" }
actix-files = { default-features = false, version = "0.6.6" }
async-lock = { default-features = false, version = "3.4.1" }
base16 = { default-features = false, version = "0.2.1" }
digest = { default-features = false, version = "0.10.7" }
sha2 = { default-features = false, version = "0.10.8" }
subsecond = { default-features = false, version = "0.7.0-rc.0" }
dioxus-cli-config = { default-features = false, version = "0.7.0-rc.0" }
dioxus-devtools = { default-features = false, version = "0.7.0-rc.0" }

[profile.release]
codegen-units = 1
lto = true
opt-level = 'z'

[workspace.metadata.cargo-all-features]
skip_feature_sets = [["csr", "ssr"], ["csr", "hydrate"], ["ssr", "hydrate"]]
max_combination_size = 2

[workspace.lints.rust]
unexpected_cfgs = { level = "warn", check-cfg = [
  'cfg(leptos_debuginfo)',
  'cfg(erase_components)',
] }<|MERGE_RESOLUTION|>--- conflicted
+++ resolved
@@ -69,14 +69,7 @@
 server_fn = { path = "./server_fn", version = "0.8.8" }
 server_fn_macro = { path = "./server_fn_macro", version = "0.8.8" }
 server_fn_macro_default = { path = "./server_fn/server_fn_macro_default", version = "0.8.5" }
-<<<<<<< HEAD
-tachys = { path = "./tachys", version = "0.2.9" }
-wasm_split_helpers = "0.2.0"
-=======
 tachys = { path = "./tachys", version = "0.2.10" }
-wasm_split_helpers = { path = "./wasm_split", version = "0.1.2" }
-wasm_split_macros = { path = "./wasm_split_macros", version = "0.1.3" }
->>>>>>> 0edbd9b3
 
 # members deps
 async-once-cell = { default-features = false, version = "0.5.3" }
@@ -179,6 +172,7 @@
 subsecond = { default-features = false, version = "0.7.0-rc.0" }
 dioxus-cli-config = { default-features = false, version = "0.7.0-rc.0" }
 dioxus-devtools = { default-features = false, version = "0.7.0-rc.0" }
+wasm_split_helpers = { default-features = false, "0.2.0" }
 
 [profile.release]
 codegen-units = 1
