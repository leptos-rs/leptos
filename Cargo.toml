[workspace]
members = [
  # core
  "leptos",
  "leptos_dom",
  "leptos_config",
  "leptos_macro",
  "leptos_reactive",
  "leptos_server",

  # integrations
  "integrations/actix",
  "integrations/axum",

  # libraries
  "meta",
  "router",

<<<<<<< HEAD
  # examples
  "examples/counter",
  "examples/counter-isomorphic",
  "examples/counters",
  "examples/counters-stable",
  "examples/fetch",
  "examples/hackernews",
  "examples/hackernews-axum",
  "examples/parent-child",
  "examples/router",
  "examples/todomvc",
  "examples/todo-app-sqlite",
  "examples/todo-app-sqlite-axum",
  "examples/todo-app-cbor",
  "examples/view-tests",
=======
  # book
  "docs/book/project/ch02_getting_started",
  "docs/book/project/ch03_building_ui",
  "docs/book/project/ch04_reactivity",
>>>>>>> 256cf0c5
]
exclude = ["benchmarks", "examples"]

[workspace.package]
version = "0.1.3"

[workspace.dependencies]
leptos = { path = "./leptos", default-features = false, version = "0.1.3" }
leptos_dom = { path = "./leptos_dom", default-features = false, version = "0.1.3" }
leptos_macro = { path = "./leptos_macro", default-features = false, version = "0.1.3" }
leptos_reactive = { path = "./leptos_reactive", default-features = false, version = "0.1.3" }
leptos_server = { path = "./leptos_server", default-features = false, version = "0.1.3" }
leptos_config = { path = "./leptos_config", default-features = false, version = "0.1.3" }
leptos_router = { path = "./router", version = "0.1.3" }
leptos_meta = { path = "./meta", default-feature = false, version = "0.1.3" }

[profile.release]
codegen-units = 1
lto = true
opt-level = 'z'

[workspace.metadata.cargo-all-features]
skip_feature_sets = [["csr", "ssr"], ["csr", "hydrate"], ["ssr", "hydrate"]]<|MERGE_RESOLUTION|>--- conflicted
+++ resolved
@@ -16,28 +16,10 @@
   "meta",
   "router",
 
-<<<<<<< HEAD
-  # examples
-  "examples/counter",
-  "examples/counter-isomorphic",
-  "examples/counters",
-  "examples/counters-stable",
-  "examples/fetch",
-  "examples/hackernews",
-  "examples/hackernews-axum",
-  "examples/parent-child",
-  "examples/router",
-  "examples/todomvc",
-  "examples/todo-app-sqlite",
-  "examples/todo-app-sqlite-axum",
-  "examples/todo-app-cbor",
-  "examples/view-tests",
-=======
   # book
   "docs/book/project/ch02_getting_started",
   "docs/book/project/ch03_building_ui",
   "docs/book/project/ch04_reactivity",
->>>>>>> 256cf0c5
 ]
 exclude = ["benchmarks", "examples"]
 
