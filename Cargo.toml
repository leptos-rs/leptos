--- conflicted
+++ resolved
@@ -40,11 +40,7 @@
 exclude = ["benchmarks", "examples", "projects"]
 
 [workspace.package]
-<<<<<<< HEAD
 version = "0.8.0-alpha"
-=======
-version = "0.7.7"
->>>>>>> 42988b1b
 edition = "2021"
 rust-version = "1.76"
 
@@ -54,7 +50,7 @@
 const_str_slice_concat = { path = "./const_str_slice_concat", version = "0.1" }
 either_of = { path = "./either_of/", version = "0.1.5" }
 hydration_context = { path = "./hydration_context", version = "0.2.0" }
-<<<<<<< HEAD
+itertools = "0.14.0"
 leptos = { path = "./leptos", version = "0.8.0-alpha" }
 leptos_config = { path = "./leptos_config", version = "0.8.0-alpha" }
 leptos_dom = { path = "./leptos_dom", version = "0.8.0-alpha" }
@@ -68,38 +64,15 @@
 next_tuple = { path = "./next_tuple", version = "0.1.0" }
 oco_ref = { path = "./oco", version = "0.2.0" }
 or_poisoned = { path = "./or_poisoned", version = "0.1.0" }
-reactive_graph = { path = "./reactive_graph", version = "0.1.4" }
-reactive_stores = { path = "./reactive_stores", version = "0.1.3" }
-reactive_stores_macro = { path = "./reactive_stores_macro", version = "0.1.0" }
-server_fn = { path = "./server_fn", version = "0.8.0-alpha" }
-server_fn_macro = { path = "./server_fn_macro", version = "0.8.0-alpha" }
-server_fn_macro_default = { path = "./server_fn/server_fn_macro_default", version = "0.8.0-alpha" }
-tachys = { path = "./tachys", version = "0.1.4" }
-=======
-itertools = "0.14.0"
-leptos = { path = "./leptos", version = "0.7.7" }
-leptos_config = { path = "./leptos_config", version = "0.7.7" }
-leptos_dom = { path = "./leptos_dom", version = "0.7.7" }
-leptos_hot_reload = { path = "./leptos_hot_reload", version = "0.7.7" }
-leptos_integration_utils = { path = "./integrations/utils", version = "0.7.7" }
-leptos_macro = { path = "./leptos_macro", version = "0.7.7" }
-leptos_router = { path = "./router", version = "0.7.7" }
-leptos_router_macro = { path = "./router_macro", version = "0.7.7" }
-leptos_server = { path = "./leptos_server", version = "0.7.7" }
-leptos_meta = { path = "./meta", version = "0.7.7" }
-next_tuple = { path = "./next_tuple", version = "0.1.0" }
-oco_ref = { path = "./oco", version = "0.2.0" }
-or_poisoned = { path = "./or_poisoned", version = "0.1.0" }
 reactive_graph = { path = "./reactive_graph", version = "0.1.7" }
 reactive_stores = { path = "./reactive_stores", version = "0.1.7" }
 reactive_stores_macro = { path = "./reactive_stores_macro", version = "0.1.7" }
 serde_json = "1.0.0"
-server_fn = { path = "./server_fn", version = "0.7.7" }
-server_fn_macro = { path = "./server_fn_macro", version = "0.7.7" }
-server_fn_macro_default = { path = "./server_fn/server_fn_macro_default", version = "0.7.7" }
+server_fn = { path = "./server_fn", version = "0.8.0-alpha" }
+server_fn_macro = { path = "./server_fn_macro", version = "0.8.0-alpha" }
+server_fn_macro_default = { path = "./server_fn/server_fn_macro_default", version = "0.8.0-alpha" }
 tachys = { path = "./tachys", version = "0.1.7" }
 wasm-bindgen = { version = "0.2.100" }
->>>>>>> 42988b1b
 
 [profile.release]
 codegen-units = 1
