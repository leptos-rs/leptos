--- conflicted
+++ resolved
@@ -41,12 +41,9 @@
 
 [workspace.package]
 version = "0.7.0-beta"
-<<<<<<< HEAD
+
 # Required by use of std::sync::LazyLock
 rust-version = "1.80"
-=======
-rust-version = "1.75"
->>>>>>> db60f0be
 
 [workspace.dependencies]
 throw_error = { path = "./any_error/", version = "0.2.0-beta" }
