[workspace]
<<<<<<< HEAD
resolver = "2"
edition = "2021"
=======
resolver="2"
>>>>>>> 33c83c3e
members = [
  # core
  "leptos",
  "leptos_dom",
  "leptos_config",
  "leptos_hot_reload",
  "leptos_macro",
  "leptos_reactive",
  "leptos_server",
  "server_fn",
  "server_fn_macro",
  "server_fn/server_fn_macro_default",

  # integrations
  "integrations/actix",
  "integrations/axum",
  "integrations/viz",
  "integrations/utils",
  "integrations/js_fetch",

  # libraries
  "meta",
  "router",
]
exclude = ["benchmarks", "examples"]

[workspace.package]
version = "0.3.0"



[workspace.dependencies]
leptos = { path = "./leptos", version = "0.3.0" }
leptos_dom = { path = "./leptos_dom", version = "0.3.0" }
leptos_hot_reload = { path = "./leptos_hot_reload", version = "0.3.0" }
leptos_macro = { path = "./leptos_macro", version = "0.3.0" }
leptos_reactive = { path = "./leptos_reactive", version = "0.3.0" }
leptos_server = { path = "./leptos_server", version = "0.3.0" }
server_fn = { path = "./server_fn", version = "0.3.0" }
server_fn_macro = { path = "./server_fn_macro", version = "0.3.0" }
server_fn_macro_default = { path = "./server_fn/server_fn_macro_default", version = "0.3.0" }
leptos_config = { path = "./leptos_config", version = "0.3.0" }
leptos_router = { path = "./router", version = "0.3.0" }
leptos_meta = { path = "./meta", version = "0.3.0" }
leptos_integration_utils = { path = "./integrations/utils", version = "0.3.0" }

[profile.release]
codegen-units = 1
lto = true
opt-level = 'z'

[workspace.metadata.cargo-all-features]
skip_feature_sets = [["csr", "ssr"], ["csr", "hydrate"], ["ssr", "hydrate"]]<|MERGE_RESOLUTION|>--- conflicted
+++ resolved
@@ -1,10 +1,5 @@
 [workspace]
-<<<<<<< HEAD
-resolver = "2"
-edition = "2021"
-=======
 resolver="2"
->>>>>>> 33c83c3e
 members = [
   # core
   "leptos",
