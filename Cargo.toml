--- conflicted
+++ resolved
@@ -28,21 +28,6 @@
 version = "0.5.6"
 
 [workspace.dependencies]
-<<<<<<< HEAD
-leptos = { path = "./leptos", version = "0.5.4" }
-leptos_dom = { path = "./leptos_dom", version = "0.5.4" }
-leptos_hot_reload = { path = "./leptos_hot_reload", version = "0.5.4" }
-leptos_macro = { path = "./leptos_macro", version = "0.5.4" }
-leptos_reactive = { path = "./leptos_reactive", version = "0.5.4" }
-leptos_server = { path = "./leptos_server", version = "0.5.4" }
-server_fn = { path = "./server_fn", version = "0.6" }
-server_fn_macro = { path = "./server_fn_macro", version = "0.6" }
-server_fn_macro_default = { path = "./server_fn/server_fn_macro_default", version = "0.6" }
-leptos_config = { path = "./leptos_config", version = "0.5.4" }
-leptos_router = { path = "./router", version = "0.5.4" }
-leptos_meta = { path = "./meta", version = "0.5.4" }
-leptos_integration_utils = { path = "./integrations/utils", version = "0.5.4" }
-=======
 leptos = { path = "./leptos", version = "0.5.6" }
 leptos_dom = { path = "./leptos_dom", version = "0.5.6" }
 leptos_hot_reload = { path = "./leptos_hot_reload", version = "0.5.6" }
@@ -56,7 +41,6 @@
 leptos_router = { path = "./router", version = "0.5.6" }
 leptos_meta = { path = "./meta", version = "0.5.6" }
 leptos_integration_utils = { path = "./integrations/utils", version = "0.5.6" }
->>>>>>> 98f18e7c
 
 [profile.release]
 codegen-units = 1
