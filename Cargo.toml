--- conflicted
+++ resolved
@@ -103,21 +103,12 @@
 cfg-if = { default-features = false, version = "1.0.4" }
 wasm-bindgen-futures = { default-features = false, version = "0.4.56" }
 tower = { default-features = false, version = "0.5.2" }
-<<<<<<< HEAD
 proc-macro2 = { default-features = false, version = "1.0.96" }
 serde = { default-features = false, version = "1.0.219" }
 parking_lot = { default-features = false, version = "0.12.4" }
 axum = { default-features = false, version = "0.8.4" }
 serde_qs = { default-features = false, version = "1.0.0-rc.3" }
 syn = { default-features = false, version = "2.0.104" }
-=======
-proc-macro2 = { default-features = false, version = "1.0.104" }
-serde = { default-features = false, version = "1.0.228" }
-parking_lot = { default-features = false, version = "0.12.5" }
-axum = { default-features = false, version = "0.8.8" }
-serde_qs = { default-features = false, version = "0.15.0" }
-syn = { default-features = false, version = "2.0.111" }
->>>>>>> dd507168
 xxhash-rust = { default-features = false, version = "0.8.15" }
 paste = { default-features = false, version = "1.0.15" }
 quote = { default-features = false, version = "1.0.42" }
