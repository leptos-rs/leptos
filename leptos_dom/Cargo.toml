--- conflicted
+++ resolved
@@ -14,13 +14,8 @@
 or_poisoned = { workspace = true }
 js-sys = "0.3.74"
 send_wrapper = "0.6.0"
-<<<<<<< HEAD
-tracing = { version = "0.1.40", optional = true }
+tracing = { version = "0.1.41", optional = true }
 wasm-bindgen = "0.2.97"
-=======
-tracing = { version = "0.1.41", optional = true }
-wasm-bindgen = "0.2.95"
->>>>>>> a04bca55
 serde_json = { version = "1.0", optional = true }
 serde = { version = "1.0", optional = true }
 
