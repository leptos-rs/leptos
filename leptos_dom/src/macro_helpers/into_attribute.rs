<<<<<<< HEAD
use leptos_reactive::{Oco, Scope};
=======
#[cfg(not(feature = "nightly"))]
use leptos_reactive::{
    MaybeProp, MaybeSignal, Memo, ReadSignal, RwSignal, Signal, SignalGet,
};
>>>>>>> a789100e
use std::{borrow::Cow, rc::Rc};
#[cfg(all(target_arch = "wasm32", feature = "web"))]
use wasm_bindgen::UnwrapThrowExt;

/// Represents the different possible values an attribute node could have.
///
/// This mostly exists for the [`view`](https://docs.rs/leptos_macro/latest/leptos_macro/macro.view.html)
/// macro’s use. You usually won't need to interact with it directly, but it can be useful for defining
/// permissive APIs for certain components.
#[derive(Clone)]
pub enum Attribute {
    /// A plain string value.
    String(Oco<'static, str>),
    /// A (presumably reactive) function, which will be run inside an effect to do targeted updates to the attribute.
    Fn(Rc<dyn Fn() -> Attribute>),
    /// An optional string value, which sets the attribute to the value if `Some` and removes the attribute if `None`.
<<<<<<< HEAD
    Option(Scope, Option<Oco<'static, str>>),
=======
    Option(Option<Cow<'static, str>>),
>>>>>>> a789100e
    /// A boolean attribute, which sets the attribute if `true` and removes the attribute if `false`.
    Bool(bool),
}

impl Attribute {
    /// Converts the attribute to its HTML value at that moment, including the attribute name,
    /// so it can be rendered on the server.
    pub fn as_value_string(
        &self,
        attr_name: &'static str,
    ) -> Oco<'static, str> {
        match self {
            Attribute::String(value) => {
                format!("{attr_name}=\"{value}\"").into()
            }
            Attribute::Fn(f) => {
                let mut value = f();
                while let Attribute::Fn(f) = value {
                    value = f();
                }
                value.as_value_string(attr_name)
            }
            Attribute::Option(value) => value
                .as_ref()
                .map(|value| format!("{attr_name}=\"{value}\"").into())
                .unwrap_or_default(),
            Attribute::Bool(include) => {
                Oco::Borrowed(if *include { attr_name } else { "" })
            }
        }
    }

    /// Converts the attribute to its HTML value at that moment, not including
    /// the attribute name, so it can be rendered on the server.
    pub fn as_nameless_value_string(&self) -> Option<Oco<'static, str>> {
        match self {
            Attribute::String(value) => Some(value.clone()),
            Attribute::Fn(f) => {
                let mut value = f();
                while let Attribute::Fn(f) = value {
                    value = f();
                }
                value.as_nameless_value_string()
            }
            Attribute::Option(value) => value.as_ref().cloned(),
            Attribute::Bool(include) => {
                if *include {
                    Some("".into())
                } else {
                    None
                }
            }
        }
    }
}

impl PartialEq for Attribute {
    fn eq(&self, other: &Self) -> bool {
        match (self, other) {
            (Self::String(l0), Self::String(r0)) => l0 == r0,
            (Self::Fn(_), Self::Fn(_)) => false,
            (Self::Option(l0), Self::Option(r0)) => l0 == r0,
            (Self::Bool(l0), Self::Bool(r0)) => l0 == r0,
            _ => false,
        }
    }
}

impl std::fmt::Debug for Attribute {
    fn fmt(&self, f: &mut std::fmt::Formatter<'_>) -> std::fmt::Result {
        match self {
            Self::String(arg0) => f.debug_tuple("String").field(arg0).finish(),
            Self::Fn(_) => f.debug_tuple("Fn").finish(),
            Self::Option(arg0) => f.debug_tuple("Option").field(arg0).finish(),
            Self::Bool(arg0) => f.debug_tuple("Bool").field(arg0).finish(),
        }
    }
}

/// Converts some type into an [`Attribute`].
///
/// This is implemented by default for Rust primitive and string types.
pub trait IntoAttribute {
    /// Converts the object into an [`Attribute`].
    fn into_attribute(self) -> Attribute;
    /// Helper function for dealing with `Box<dyn IntoAttribute>`.
    fn into_attribute_boxed(self: Box<Self>) -> Attribute;
}

impl<T: IntoAttribute + 'static> From<T> for Box<dyn IntoAttribute> {
    #[inline(always)]
    fn from(value: T) -> Self {
        Box::new(value)
    }
}

impl IntoAttribute for Attribute {
    #[inline(always)]
    fn into_attribute(self) -> Attribute {
        self
    }

    #[inline(always)]
    fn into_attribute_boxed(self: Box<Self>) -> Attribute {
        *self
    }
}

macro_rules! impl_into_attr_boxed {
    () => {
        #[inline(always)]
        fn into_attribute_boxed(self: Box<Self>) -> Attribute {
            self.into_attribute()
        }
    };
}

impl IntoAttribute for Option<Attribute> {
    #[inline(always)]
    fn into_attribute(self) -> Attribute {
        self.unwrap_or(Attribute::Option(None))
    }

    impl_into_attr_boxed! {}
}

impl IntoAttribute for String {
    #[inline(always)]
<<<<<<< HEAD
    fn into_attribute(self, _: Scope) -> Attribute {
        Attribute::String(self.into())
=======
    fn into_attribute(self) -> Attribute {
        Attribute::String(Cow::Owned(self))
>>>>>>> a789100e
    }

    impl_into_attr_boxed! {}
}

impl IntoAttribute for &'static str {
    #[inline(always)]
<<<<<<< HEAD
    fn into_attribute(self, _: Scope) -> Attribute {
        Attribute::String(self.into())
=======
    fn into_attribute(self) -> Attribute {
        Attribute::String(Cow::Borrowed(self))
>>>>>>> a789100e
    }

    impl_into_attr_boxed! {}
}

impl IntoAttribute for Cow<'static, str> {
    #[inline(always)]
<<<<<<< HEAD
    fn into_attribute(self, _: Scope) -> Attribute {
        Attribute::String(self.into())
    }

    impl_into_attr_boxed! {}
}

impl IntoAttribute for Oco<'static, str> {
    #[inline(always)]
    fn into_attribute(self, _: Scope) -> Attribute {
=======
    fn into_attribute(self) -> Attribute {
>>>>>>> a789100e
        Attribute::String(self)
    }

    impl_into_attr_boxed! {}
}

impl IntoAttribute for bool {
    #[inline(always)]
    fn into_attribute(self) -> Attribute {
        Attribute::Bool(self)
    }

    impl_into_attr_boxed! {}
}

impl IntoAttribute for Option<String> {
    #[inline(always)]
<<<<<<< HEAD
    fn into_attribute(self, cx: Scope) -> Attribute {
        Attribute::Option(cx, self.map(Oco::from))
=======
    fn into_attribute(self) -> Attribute {
        Attribute::Option(self.map(Cow::Owned))
>>>>>>> a789100e
    }

    impl_into_attr_boxed! {}
}

impl IntoAttribute for Option<&'static str> {
    #[inline(always)]
<<<<<<< HEAD
    fn into_attribute(self, cx: Scope) -> Attribute {
        Attribute::Option(cx, self.map(Oco::from))
=======
    fn into_attribute(self) -> Attribute {
        Attribute::Option(self.map(Cow::Borrowed))
>>>>>>> a789100e
    }

    impl_into_attr_boxed! {}
}

impl IntoAttribute for Option<Cow<'static, str>> {
    #[inline(always)]
<<<<<<< HEAD
    fn into_attribute(self, cx: Scope) -> Attribute {
        Attribute::Option(cx, self.map(Oco::from))
    }

    impl_into_attr_boxed! {}
}

impl IntoAttribute for Option<Oco<'static, str>> {
    #[inline(always)]
    fn into_attribute(self, cx: Scope) -> Attribute {
        Attribute::Option(cx, self)
=======
    fn into_attribute(self) -> Attribute {
        Attribute::Option(self)
>>>>>>> a789100e
    }

    impl_into_attr_boxed! {}
}

impl<T, U> IntoAttribute for T
where
    T: Fn() -> U + 'static,
    U: IntoAttribute,
{
    fn into_attribute(self) -> Attribute {
        let modified_fn = Rc::new(move || (self)().into_attribute());
        Attribute::Fn(modified_fn)
    }

    impl_into_attr_boxed! {}
}

impl IntoAttribute for Option<Box<dyn IntoAttribute>> {
    fn into_attribute(self) -> Attribute {
        match self {
            Some(bx) => bx.into_attribute_boxed(),
            None => Attribute::Option(None),
        }
    }

    impl_into_attr_boxed! {}
}

/* impl IntoAttribute for Box<dyn IntoAttribute> {
    #[inline(always)]
    fn into_attribute(self) -> Attribute {
        self.into_attribute_boxed()
    }

    impl_into_attr_boxed! {}
} */

macro_rules! attr_type {
    ($attr_type:ty) => {
        impl IntoAttribute for $attr_type {
            fn into_attribute(self) -> Attribute {
                Attribute::String(self.to_string().into())
            }

            #[inline]
            fn into_attribute_boxed(self: Box<Self>) -> Attribute {
                self.into_attribute()
            }
        }

        impl IntoAttribute for Option<$attr_type> {
            fn into_attribute(self) -> Attribute {
                Attribute::Option(self.map(|n| n.to_string().into()))
            }

            #[inline]
            fn into_attribute_boxed(self: Box<Self>) -> Attribute {
                self.into_attribute()
            }
        }
    };
}

macro_rules! attr_signal_type {
    ($signal_type:ty) => {
        #[cfg(not(feature = "nightly"))]
        impl<T> IntoAttribute for $signal_type
        where
            T: IntoAttribute + Clone,
        {
            fn into_attribute(self) -> Attribute {
                let modified_fn = Rc::new(move || self.get().into_attribute());
                Attribute::Fn(modified_fn)
            }

            impl_into_attr_boxed! {}
        }
    };
}

macro_rules! attr_signal_type_optional {
    ($signal_type:ty) => {
        #[cfg(not(feature = "nightly"))]
        impl<T> IntoAttribute for $signal_type
        where
            T: Clone,
            Option<T>: IntoAttribute,
        {
            fn into_attribute(self) -> Attribute {
                let modified_fn = Rc::new(move || self.get().into_attribute());
                Attribute::Fn(modified_fn)
            }

            impl_into_attr_boxed! {}
        }
    };
}

attr_type!(&String);
attr_type!(usize);
attr_type!(u8);
attr_type!(u16);
attr_type!(u32);
attr_type!(u64);
attr_type!(u128);
attr_type!(isize);
attr_type!(i8);
attr_type!(i16);
attr_type!(i32);
attr_type!(i64);
attr_type!(i128);
attr_type!(f32);
attr_type!(f64);
attr_type!(char);

attr_signal_type!(ReadSignal<T>);
attr_signal_type!(RwSignal<T>);
attr_signal_type!(Memo<T>);
attr_signal_type!(Signal<T>);
attr_signal_type!(MaybeSignal<T>);
attr_signal_type_optional!(MaybeProp<T>);

#[cfg(all(target_arch = "wasm32", feature = "web"))]
#[doc(hidden)]
#[inline(never)]
pub fn attribute_helper(
    el: &web_sys::Element,
    name: Oco<'static, str>,
    value: Attribute,
) {
    use leptos_reactive::create_render_effect;
    match value {
        Attribute::Fn(f) => {
            let el = el.clone();
            create_render_effect(move |old| {
                let new = f();
                if old.as_ref() != Some(&new) {
                    attribute_expression(&el, &name, new.clone(), true);
                }
                new
            });
        }
        _ => attribute_expression(el, &name, value, false),
    };
}

#[cfg(all(target_arch = "wasm32", feature = "web"))]
#[inline(never)]
pub(crate) fn attribute_expression(
    el: &web_sys::Element,
    attr_name: &str,
    value: Attribute,
    force: bool,
) {
    use crate::HydrationCtx;

    if force || !HydrationCtx::is_hydrating() {
        match value {
            Attribute::String(value) => {
                let value = wasm_bindgen::intern(&value);
                if attr_name == "inner_html" {
                    el.set_inner_html(value);
                } else {
                    let attr_name = wasm_bindgen::intern(attr_name);
                    el.set_attribute(attr_name, value).unwrap_throw();
                }
            }
            Attribute::Option(value) => {
                if attr_name == "inner_html" {
                    el.set_inner_html(&value.unwrap_or_default());
                } else {
                    let attr_name = wasm_bindgen::intern(attr_name);
                    match value {
                        Some(value) => {
                            let value = wasm_bindgen::intern(&value);
                            el.set_attribute(attr_name, value).unwrap_throw();
                        }
                        None => el.remove_attribute(attr_name).unwrap_throw(),
                    }
                }
            }
            Attribute::Bool(value) => {
                let attr_name = wasm_bindgen::intern(attr_name);
                if value {
                    el.set_attribute(attr_name, attr_name).unwrap_throw();
                } else {
                    el.remove_attribute(attr_name).unwrap_throw();
                }
            }
            _ => panic!("Remove nested Fn in Attribute"),
        }
    }
}<|MERGE_RESOLUTION|>--- conflicted
+++ resolved
@@ -1,11 +1,8 @@
-<<<<<<< HEAD
-use leptos_reactive::{Oco, Scope};
-=======
+use leptos_reactive::Oco;
 #[cfg(not(feature = "nightly"))]
 use leptos_reactive::{
     MaybeProp, MaybeSignal, Memo, ReadSignal, RwSignal, Signal, SignalGet,
 };
->>>>>>> a789100e
 use std::{borrow::Cow, rc::Rc};
 #[cfg(all(target_arch = "wasm32", feature = "web"))]
 use wasm_bindgen::UnwrapThrowExt;
@@ -22,11 +19,7 @@
     /// A (presumably reactive) function, which will be run inside an effect to do targeted updates to the attribute.
     Fn(Rc<dyn Fn() -> Attribute>),
     /// An optional string value, which sets the attribute to the value if `Some` and removes the attribute if `None`.
-<<<<<<< HEAD
-    Option(Scope, Option<Oco<'static, str>>),
-=======
-    Option(Option<Cow<'static, str>>),
->>>>>>> a789100e
+    Option(Option<Oco<'static, str>>),
     /// A boolean attribute, which sets the attribute if `true` and removes the attribute if `false`.
     Bool(bool),
 }
@@ -155,37 +148,35 @@
 
 impl IntoAttribute for String {
     #[inline(always)]
-<<<<<<< HEAD
+    fn into_attribute(self) -> Attribute {
+        Attribute::String(Oco::Owned(self))
+    }
+
+    impl_into_attr_boxed! {}
+}
+
+impl IntoAttribute for &'static str {
+    #[inline(always)]
+    fn into_attribute(self) -> Attribute {
+        Attribute::String(Oco::Borrowed(self))
+    }
+
+    impl_into_attr_boxed! {}
+}
+
+impl IntoAttribute for &'static str {
+    #[inline(always)]
+    fn into_attribute(self) -> Attribute {
+        Attribute::String(Oco::Borrowed(self))
+    }
+
+    impl_into_attr_boxed! {}
+}
+
+impl IntoAttribute for Rc<str> {
+    #[inline(always)]
     fn into_attribute(self, _: Scope) -> Attribute {
-        Attribute::String(self.into())
-=======
-    fn into_attribute(self) -> Attribute {
-        Attribute::String(Cow::Owned(self))
->>>>>>> a789100e
-    }
-
-    impl_into_attr_boxed! {}
-}
-
-impl IntoAttribute for &'static str {
-    #[inline(always)]
-<<<<<<< HEAD
-    fn into_attribute(self, _: Scope) -> Attribute {
-        Attribute::String(self.into())
-=======
-    fn into_attribute(self) -> Attribute {
-        Attribute::String(Cow::Borrowed(self))
->>>>>>> a789100e
-    }
-
-    impl_into_attr_boxed! {}
-}
-
-impl IntoAttribute for Cow<'static, str> {
-    #[inline(always)]
-<<<<<<< HEAD
-    fn into_attribute(self, _: Scope) -> Attribute {
-        Attribute::String(self.into())
+        Attribute::String(Oco::Counted(self))
     }
 
     impl_into_attr_boxed! {}
@@ -193,10 +184,7 @@
 
 impl IntoAttribute for Oco<'static, str> {
     #[inline(always)]
-    fn into_attribute(self, _: Scope) -> Attribute {
-=======
-    fn into_attribute(self) -> Attribute {
->>>>>>> a789100e
+    fn into_attribute(self) -> Attribute {
         Attribute::String(self)
     }
 
@@ -214,13 +202,8 @@
 
 impl IntoAttribute for Option<String> {
     #[inline(always)]
-<<<<<<< HEAD
-    fn into_attribute(self, cx: Scope) -> Attribute {
-        Attribute::Option(cx, self.map(Oco::from))
-=======
-    fn into_attribute(self) -> Attribute {
-        Attribute::Option(self.map(Cow::Owned))
->>>>>>> a789100e
+    fn into_attribute(self) -> Attribute {
+        Attribute::Option(self.map(Oco::Owned))
     }
 
     impl_into_attr_boxed! {}
@@ -228,13 +211,17 @@
 
 impl IntoAttribute for Option<&'static str> {
     #[inline(always)]
-<<<<<<< HEAD
-    fn into_attribute(self, cx: Scope) -> Attribute {
-        Attribute::Option(cx, self.map(Oco::from))
-=======
-    fn into_attribute(self) -> Attribute {
-        Attribute::Option(self.map(Cow::Borrowed))
->>>>>>> a789100e
+    fn into_attribute(self) -> Attribute {
+        Attribute::Option(self.map(Oco::Borrowed))
+    }
+
+    impl_into_attr_boxed! {}
+}
+
+impl IntoAttribute for Option<Rc<str>> {
+    #[inline(always)]
+    fn into_attribute(self) -> Attribute {
+        Attribute::Option(self.map(Oco::Counted))
     }
 
     impl_into_attr_boxed! {}
@@ -242,9 +229,8 @@
 
 impl IntoAttribute for Option<Cow<'static, str>> {
     #[inline(always)]
-<<<<<<< HEAD
-    fn into_attribute(self, cx: Scope) -> Attribute {
-        Attribute::Option(cx, self.map(Oco::from))
+    fn into_attribute(self) -> Attribute {
+        Attribute::Option(self.map(Oco::from))
     }
 
     impl_into_attr_boxed! {}
@@ -252,12 +238,8 @@
 
 impl IntoAttribute for Option<Oco<'static, str>> {
     #[inline(always)]
-    fn into_attribute(self, cx: Scope) -> Attribute {
-        Attribute::Option(cx, self)
-=======
     fn into_attribute(self) -> Attribute {
         Attribute::Option(self)
->>>>>>> a789100e
     }
 
     impl_into_attr_boxed! {}
