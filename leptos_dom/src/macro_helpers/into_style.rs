--- conflicted
+++ resolved
@@ -1,11 +1,8 @@
-<<<<<<< HEAD
-use leptos_reactive::{Oco, Scope};
-=======
+use leptos_reactive::Oco;
 #[cfg(not(feature = "nightly"))]
 use leptos_reactive::{
     MaybeProp, MaybeSignal, Memo, ReadSignal, RwSignal, Signal, SignalGet,
 };
->>>>>>> a789100e
 use std::{borrow::Cow, rc::Rc};
 
 /// todo docs
@@ -49,66 +46,70 @@
 impl IntoStyle for &'static str {
     #[inline(always)]
     fn into_style(self) -> Style {
+        Style::Value(Oco::Borrowed(self))
+    }
+}
+
+impl IntoStyle for String {
+    #[inline(always)]
+    fn into_style(self) -> Style {
+        Style::Value(Oco::Owned(self))
+    }
+}
+
+impl IntoStyle for Rc<str> {
+    #[inline(always)]
+    fn into_style(self) -> Style {
+        Style::Value(Oco::Counted(self))
+    }
+}
+
+impl IntoStyle for Cow<'static, str> {
+    #[inline(always)]
+    fn into_style(self) -> Style {
         Style::Value(self.into())
     }
 }
 
-impl IntoStyle for String {
-    #[inline(always)]
-    fn into_style(self) -> Style {
-        Style::Value(self.into())
-    }
-}
-
-impl IntoStyle for Cow<'static, str> {
-    #[inline(always)]
-    fn into_style(self, _cx: Scope) -> Style {
-        Style::Value(self.into())
-    }
-}
-
 impl IntoStyle for Oco<'static, str> {
     #[inline(always)]
-    fn into_style(self, _cx: Scope) -> Style {
+    fn into_style(self) -> Style {
         Style::Value(self)
     }
 }
 
 impl IntoStyle for Option<&'static str> {
     #[inline(always)]
-<<<<<<< HEAD
-    fn into_style(self, _cx: Scope) -> Style {
+    fn into_style(self) -> Style {
         Style::Option(self.map(Oco::Borrowed))
-=======
-    fn into_style(self) -> Style {
-        Style::Option(self.map(Cow::Borrowed))
->>>>>>> a789100e
     }
 }
 
 impl IntoStyle for Option<String> {
     #[inline(always)]
-<<<<<<< HEAD
-    fn into_style(self, _cx: Scope) -> Style {
+    fn into_style(self) -> Style {
+        Style::Option(self.map(Oco::Owned))
+    }
+}
+
+impl IntoStyle for Option<Rc<str>> {
+    #[inline(always)]
+    fn into_style(self) -> Style {
+        Style::Option(self.map(Oco::Counted))
+    }
+}
+
+impl IntoStyle for Option<Cow<'static, str>> {
+    #[inline(always)]
+    fn into_style(self) -> Style {
         Style::Option(self.map(Oco::from))
     }
 }
 
-impl IntoStyle for Option<Cow<'static, str>> {
-    #[inline(always)]
-    fn into_style(self, _cx: Scope) -> Style {
-        Style::Option(self.map(Oco::from))
-    }
-}
-
 impl IntoStyle for Option<Oco<'static, str>> {
     #[inline(always)]
-    fn into_style(self, _cx: Scope) -> Style {
+    fn into_style(self) -> Style {
         Style::Option(self)
-=======
-    fn into_style(self) -> Style {
-        Style::Option(self.map(Cow::Owned))
->>>>>>> a789100e
     }
 }
 
