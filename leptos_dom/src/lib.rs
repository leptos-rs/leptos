#![deny(missing_docs)]
#![forbid(unsafe_code)]
#![cfg_attr(not(feature = "stable"), feature(fn_traits))]
#![cfg_attr(not(feature = "stable"), feature(unboxed_closures))]

//! The DOM implementation for `leptos`.

#[doc(hidden)]
#[cfg_attr(debug_assertions, macro_use)]
pub extern crate tracing;

mod components;
mod events;
pub mod helpers;
pub mod html;
mod hydration;
mod logging;
mod macro_helpers;
pub mod math;
mod node_ref;
<<<<<<< HEAD
#[cfg(not(all(target_arch = "wasm32", feature = "web")))]
mod ssr;
#[cfg(not(all(target_arch = "wasm32", feature = "web")))]
mod ssr_in_order;
=======
pub mod ssr;
pub mod svg;
>>>>>>> 989b5b93
mod transparent;
use cfg_if::cfg_if;
pub use components::*;
pub use events::typed as ev;
#[cfg(all(target_arch = "wasm32", feature = "web"))]
use events::{add_event_listener, add_event_listener_undelegated};
pub use html::HtmlElement;
use html::{AnyElement, ElementDescriptor};
pub use hydration::{HydrationCtx, HydrationKey};
use leptos_reactive::Scope;
pub use logging::*;
pub use macro_helpers::*;
pub use node_ref::*;
#[cfg(all(target_arch = "wasm32", feature = "web"))]
use once_cell::unsync::Lazy as LazyCell;
#[cfg(not(all(target_arch = "wasm32", feature = "web")))]
use smallvec::SmallVec;
<<<<<<< HEAD
#[cfg(not(all(target_arch = "wasm32", feature = "web")))]
pub use ssr::*;
#[cfg(not(all(target_arch = "wasm32", feature = "web")))]
pub use ssr_in_order::*;
=======
>>>>>>> 989b5b93
use std::{borrow::Cow, fmt};
#[cfg(all(target_arch = "wasm32", feature = "web"))]
use std::{cell::RefCell, rc::Rc};
pub use transparent::*;
#[cfg(all(target_arch = "wasm32", feature = "web"))]
use wasm_bindgen::JsCast;
use wasm_bindgen::UnwrapThrowExt;

#[cfg(all(target_arch = "wasm32", feature = "web"))]
thread_local! {
  static COMMENT: LazyCell<web_sys::Node> =
    LazyCell::new(|| document().create_comment("").unchecked_into());
  static RANGE: LazyCell<web_sys::Range> =
    LazyCell::new(|| web_sys::Range::new().unwrap());
}

/// Converts the value into a [`View`].
pub trait IntoView {
    /// Converts the value into [`View`].
    fn into_view(self, cx: Scope) -> View;
}

#[cfg(all(target_arch = "wasm32", feature = "web"))]
trait Mountable {
    /// Gets the [`web_sys::Node`] that can be directly inserted as
    /// a child of another node. Typically, this is a [`web_sys::DocumentFragment`]
    /// for components, and [`web_sys::HtmlElement`] for elements.
    ///
    /// ### Important Note
    /// Calling this method assumes that you are intending to move this
    /// view, and will unmount it's nodes from the DOM if this view is a
    /// component. In other words, don't call this method unless you intend
    /// to mount this view to another view or element.
    fn get_mountable_node(&self) -> web_sys::Node;

    /// Get's the first node of the [`View`].
    /// Typically, for [`HtmlElement`], this will be the
    /// `element` node. For components, this would be the
    /// first child node, or the `closing` marker comment node if
    /// no children are available.
    fn get_opening_node(&self) -> web_sys::Node;

    /// Get's the closing marker node.
    fn get_closing_node(&self) -> web_sys::Node;
}

impl IntoView for () {
    #[cfg_attr(
        debug_assertions,
        instrument(level = "trace", name = "<() />", skip_all)
    )]
    fn into_view(self, cx: Scope) -> View {
        Unit.into_view(cx)
    }
}

impl<T> IntoView for Option<T>
where
    T: IntoView,
{
    #[cfg_attr(
        debug_assertions,
        instrument(level = "trace", name = "Option<T>", skip_all)
    )]
    fn into_view(self, cx: Scope) -> View {
        if let Some(t) = self {
            t.into_view(cx)
        } else {
            Unit.into_view(cx)
        }
    }
}

impl<F, N> IntoView for F
where
    F: Fn() -> N + 'static,
    N: IntoView,
{
    #[cfg_attr(
        debug_assertions,
        instrument(level = "trace", name = "Fn() -> impl IntoView", skip_all)
    )]
    fn into_view(self, cx: Scope) -> View {
        DynChild::new(self).into_view(cx)
    }
}

impl<T> IntoView for (Scope, T)
where
    T: IntoView,
{
    fn into_view(self, _: Scope) -> View {
        self.1.into_view(self.0)
    }
}

cfg_if! {
  if #[cfg(all(target_arch = "wasm32", feature = "web"))] {
    /// HTML element.
    #[derive(Clone, PartialEq, Eq)]
    pub struct Element {
      #[cfg(debug_assertions)]
      name: Cow<'static, str>,
      element: web_sys::HtmlElement,
    }

    impl fmt::Debug for Element {
      fn fmt(&self, f: &mut fmt::Formatter<'_>) -> fmt::Result {
        let html = self.element.outer_html();

        f.write_str(&html)
      }
    }
  } else {
    /// HTML element.
    #[derive(Clone, PartialEq, Eq)]
    pub struct Element {
      name: Cow<'static, str>,
      is_void: bool,
      attrs: SmallVec<[(Cow<'static, str>, Cow<'static, str>); 4]>,
      children: Vec<View>,
      prerendered: Option<Cow<'static, str>>,
      id: HydrationKey,
    }

    impl fmt::Debug for Element {
      fn fmt(&self, f: &mut fmt::Formatter<'_>) -> fmt::Result {
        use fmt::Write;

        let attrs =
          self.attrs.iter().map(|(n, v)| format!(" {n}=\"{v}\"")).collect::<String>();

        if self.is_void {
          write!(f, "<{}{attrs} />", self.name)
        } else {
          writeln!(f, "<{}{attrs}>", self.name)?;

          let mut pad_adapter = pad_adapter::PadAdapter::new(f);

          for child in &self.children {
            writeln!(pad_adapter, "{child:#?}")?;
          }

          write!(f, "</{}>", self.name)
        }

      }
    }
  }
}

impl Element {
    /// Converts this leptos [`Element`] into [`HtmlElement<AnyElement>`].
    pub fn into_html_element(self, cx: Scope) -> HtmlElement<AnyElement> {
        #[cfg(all(target_arch = "wasm32", feature = "web"))]
        {
            let Self { element, .. } = self;

            let name = element.node_name().to_ascii_lowercase();

            let element = AnyElement {
                name: name.into(),
                element,
                is_void: false,
            };

            HtmlElement {
                cx,
                element,
                #[cfg(debug_assertions)]
                span: ::tracing::Span::current(),
            }
        }

        #[cfg(not(all(target_arch = "wasm32", feature = "web")))]
        {
            let Self {
                name,
                is_void,
                attrs,
                children,
                id,
                prerendered,
            } = self;

            let element = AnyElement { name, is_void, id };

            HtmlElement {
                cx,
                element,
                attrs,
                children: children.into_iter().collect(),
                prerendered,
            }
        }
    }
}

impl IntoView for Element {
    #[cfg_attr(debug_assertions, instrument(level = "trace", name = "<Element />", skip_all, fields(tag = %self.name)))]
    fn into_view(self, _: Scope) -> View {
        View::Element(self)
    }
}

impl Element {
    #[track_caller]
    fn new<El: ElementDescriptor>(el: El) -> Self {
        cfg_if! {
          if #[cfg(all(target_arch = "wasm32", feature = "web"))] {
              Self {
                #[cfg(debug_assertions)]
                name: el.name(),
                element: el.as_ref().clone(),
              }
          }
          else {
            Self {
              name: el.name(),
              is_void: el.is_void(),
              attrs: Default::default(),
              children: Default::default(),
              id: el.hydration_id().clone(),
              prerendered: None
            }
          }
        }
    }
}

#[derive(Debug, Clone, PartialEq, Eq)]
struct Comment {
    #[cfg(all(target_arch = "wasm32", feature = "web"))]
    node: web_sys::Node,
    content: Cow<'static, str>,
}

impl Comment {
    fn new(
        content: impl Into<Cow<'static, str>>,
        id: &HydrationKey,
        closing: bool,
    ) -> Self {
        let content = content.into();

        #[cfg(not(all(target_arch = "wasm32", feature = "web")))]
        {
            let _ = id;
            let _ = closing;
        }

        #[cfg(all(target_arch = "wasm32", feature = "web"))]
        let node = COMMENT.with(|comment| comment.clone_node().unwrap());

        #[cfg(all(debug_assertions, target_arch = "wasm32", feature = "web"))]
        node.set_text_content(Some(&format!(" {content} ")));

        #[cfg(all(target_arch = "wasm32", feature = "web"))]
        {
            if HydrationCtx::is_hydrating() {
                let id = HydrationCtx::to_string(id, closing);

                if let Some(marker) = hydration::get_marker(&id) {
                    marker.before_with_node_1(&node).unwrap();

                    marker.remove();
                } else {
                    crate::warn!(
                        "component with id {id} not found, ignoring it for \
                         hydration"
                    );
                }
            }
        }

        Self {
            #[cfg(all(target_arch = "wasm32", feature = "web"))]
            node,
            content,
        }
    }
}

/// HTML text
#[derive(Clone, PartialEq, Eq)]
pub struct Text {
    /// In order to support partial updates on text nodes, that is,
    /// to update the node without recreating it, we need to be able
    /// to possibly reuse a previous node.
    #[cfg(all(target_arch = "wasm32", feature = "web"))]
    node: web_sys::Node,
    /// The current contents of the text node.
    pub content: Cow<'static, str>,
}

impl fmt::Debug for Text {
    fn fmt(&self, f: &mut fmt::Formatter<'_>) -> fmt::Result {
        write!(f, "\"{}\"", self.content)
    }
}

impl IntoView for Text {
    #[cfg_attr(debug_assertions, instrument(level = "trace", name = "#text", skip_all, fields(content = %self.content)))]
    fn into_view(self, _: Scope) -> View {
        View::Text(self)
    }
}

impl Text {
    /// Creates a new [`Text`].
    pub fn new(content: Cow<'static, str>) -> Self {
        Self {
            #[cfg(all(target_arch = "wasm32", feature = "web"))]
            node: crate::document()
                .create_text_node(&content)
                .unchecked_into::<web_sys::Node>(),
            content,
        }
    }
}

/// A leptos view which can be mounted to the DOM.
#[derive(Clone, PartialEq, Eq)]
pub enum View {
    /// HTML element node.
    Element(Element),
    /// HTML text node.
    Text(Text),
    /// Custom leptos component.
    Component(ComponentRepr),
    /// leptos core-component.
    CoreComponent(CoreComponent),
    /// Wraps arbitrary data that's not part of the view but is
    /// passed via the view tree.
    Transparent(Transparent),
    /// Marks the contents of Suspense component, which can be replaced in streaming SSR.
    Suspense(HydrationKey, CoreComponent),
}

impl fmt::Debug for View {
    fn fmt(&self, f: &mut fmt::Formatter<'_>) -> fmt::Result {
        match self {
            Self::Element(el) => el.fmt(f),
            Self::Text(t) => t.fmt(f),
            Self::Component(c) => c.fmt(f),
            Self::CoreComponent(c) => c.fmt(f),
            Self::Transparent(arg0) => {
                f.debug_tuple("Transparent").field(arg0).finish()
            }
            Self::Suspense(id, c) => {
                f.debug_tuple("Suspense").field(id).field(c).finish()
            }
        }
    }
}

/// The default [`View`] is the [`Unit`] core-component.
impl Default for View {
    fn default() -> Self {
        Self::CoreComponent(Default::default())
    }
}

impl IntoView for View {
    #[cfg_attr(debug_assertions, instrument(level = "trace", name = "Node", skip_all, fields(kind = self.kind_name())))]
    fn into_view(self, _: Scope) -> View {
        self
    }
}

impl IntoView for &View {
    fn into_view(self, _: Scope) -> View {
        self.clone()
    }
}

impl<const N: usize> IntoView for [View; N] {
    #[cfg_attr(
        debug_assertions,
        instrument(level = "trace", name = "[Node; N]", skip_all)
    )]
    fn into_view(self, cx: Scope) -> View {
        Fragment::new(self.into_iter().collect()).into_view(cx)
    }
}

#[cfg(all(target_arch = "wasm32", feature = "web"))]
impl Mountable for View {
    fn get_mountable_node(&self) -> web_sys::Node {
        match self {
            Self::Element(element) => {
                element.element.unchecked_ref::<web_sys::Node>().clone()
            }
            Self::Text(t) => t.node.clone(),
            Self::CoreComponent(c) | Self::Suspense(_, c) => match c {
                CoreComponent::Unit(u) => u.get_mountable_node(),
                CoreComponent::DynChild(dc) => dc.get_mountable_node(),
                CoreComponent::Each(e) => e.get_mountable_node(),
            },
            Self::Component(c) => c.get_mountable_node(),
            Self::Transparent(_) => {
                panic!("tried to mount a Transparent node.")
            }
        }
    }

    fn get_opening_node(&self) -> web_sys::Node {
        match self {
            Self::Text(t) => t.node.clone(),
            Self::Element(el) => el.element.clone().unchecked_into(),
            Self::CoreComponent(c) | Self::Suspense(_, c) => match c {
                CoreComponent::DynChild(dc) => dc.get_opening_node(),
                CoreComponent::Each(e) => e.get_opening_node(),
                CoreComponent::Unit(u) => u.get_opening_node(),
            },
            Self::Component(c) => c.get_opening_node(),
            Self::Transparent(_) => {
                panic!("tried to get opening node for a Transparent node.")
            }
        }
    }

    fn get_closing_node(&self) -> web_sys::Node {
        match self {
            Self::Text(t) => t.node.clone(),
            Self::Element(el) => el.element.clone().unchecked_into(),
            Self::CoreComponent(c) | Self::Suspense(_, c) => match c {
                CoreComponent::DynChild(dc) => dc.get_closing_node(),
                CoreComponent::Each(e) => e.get_closing_node(),
                CoreComponent::Unit(u) => u.get_closing_node(),
            },
            Self::Component(c) => c.get_closing_node(),
            Self::Transparent(_) => {
                panic!("tried to get closing node for a Transparent node.")
            }
        }
    }
}

impl View {
    #[cfg(debug_assertions)]
    fn kind_name(&self) -> &'static str {
        match self {
            Self::Component(..) => "Component",
            Self::Element(..) => "Element",
            Self::Text(..) => "Text",
            Self::CoreComponent(c) => match c {
                CoreComponent::DynChild(..) => "DynChild",
                CoreComponent::Each(..) => "Each",
                CoreComponent::Unit(..) => "Unit",
            },
            Self::Transparent(..) => "Transparent",
            Self::Suspense(..) => "Suspense",
        }
    }

    #[cfg(all(target_arch = "wasm32", feature = "web"))]
    fn get_text(&self) -> Option<&Text> {
        if let Self::Text(t) = self {
            Some(t)
        } else {
            None
        }
    }

    /// Returns [`Some`] [`Text`] if the view is of this type. [`None`]
    /// otherwise.
    pub fn as_text(&self) -> Option<&Text> {
        if let Self::Text(t) = self {
            Some(t)
        } else {
            None
        }
    }

    /// Returns [`Some`] [`Element`] if the view is of this type. [`None`]
    /// otherwise.
    pub fn as_element(&self) -> Option<&Element> {
        if let Self::Element(el) = self {
            Some(el)
        } else {
            None
        }
    }

    /// Returns [`Some`] [`Transparent`] if the view is of this type. [`None`]
    /// otherwise.
    pub fn as_transparent(&self) -> Option<&Transparent> {
        match &self {
            Self::Transparent(t) => Some(t),
            _ => None,
        }
    }

    /// Returns [`Ok(HtmlElement<AnyElement>)`] if this [`View`] is
    /// of type [`Element`]. [`Err(View)`] otherwise.
    pub fn into_html_element(
        self,
        cx: Scope,
    ) -> Result<HtmlElement<AnyElement>, Self> {
        if let Self::Element(el) = self {
            Ok(el.into_html_element(cx))
        } else {
            Err(self)
        }
    }

    /// Adds an event listener, analogous to [`HtmlElement::on`].
    ///
    /// This method will attach an event listener to **all** child
    /// [`HtmlElement`] children.
    pub fn on<E: ev::EventDescriptor + 'static>(
        self,
        event: E,
        #[allow(unused_mut)] mut event_handler: impl FnMut(E::EventType) + 'static,
    ) -> Self {
        cfg_if::cfg_if! {
          if #[cfg(debug_assertions)] {
            trace!("calling on() {}", event.name());
            let span = ::tracing::Span::current();
            let event_handler = move |e| {
              let _guard = span.enter();
              event_handler(e);
            };
          }
        }

        self.on_impl(event, Box::new(event_handler))
    }

    fn on_impl<E: ev::EventDescriptor + 'static>(
        self,
        event: E,
        event_handler: Box<dyn FnMut(E::EventType)>,
    ) -> Self {
        cfg_if! {
          if #[cfg(all(target_arch = "wasm32", feature = "web"))] {
            match &self {
              Self::Element(el) => {
                if event.bubbles() {
                  add_event_listener(&el.element, event.name(), event_handler);
                } else {
                  add_event_listener_undelegated(
                    &el.element,
                    &event.name(),
                    event_handler,
                  );
                }
              }
              Self::Component(c) => {
                let event_handler = Rc::new(RefCell::new(event_handler));

                c.children.iter().cloned().for_each(|c| {
                  let event_handler = event_handler.clone();

                  c.on(event.clone(), Box::new(move |e| event_handler.borrow_mut()(e)));
                });
              }
              Self::CoreComponent(c) => match c {
                CoreComponent::DynChild(_) => {}
                CoreComponent::Each(_) => {}
                _ => {}
              },
              _ => {}
            }
          } else {
            _ = event;
            _ = event_handler;
          }
        }

        self
    }
}

#[cfg_attr(debug_assertions, instrument)]
#[track_caller]
#[cfg(all(target_arch = "wasm32", feature = "web"))]
fn mount_child<GWSN: Mountable + fmt::Debug>(kind: MountKind, child: &GWSN) {
    let child = child.get_mountable_node();

    match kind {
        MountKind::Append(el) => {
            el.append_child(&child)
                .expect("append operation to not err");
        }
        MountKind::Before(closing) => {
            closing
                .unchecked_ref::<web_sys::Element>()
                .before_with_node_1(&child)
                .expect("before to not err");
        }
    }
}

#[cfg(all(target_arch = "wasm32", feature = "web"))]
#[track_caller]
fn unmount_child(start: &web_sys::Node, end: &web_sys::Node) {
    let mut sibling = start.clone();

    while sibling != *end {
        if let Some(next_sibling) = sibling.next_sibling() {
            sibling.unchecked_ref::<web_sys::Element>().remove();

            sibling = next_sibling;
        } else {
            break;
        }
    }
}

/// Similar to [`unmount_child`], but instead of removing entirely
/// from the DOM, it inserts all child nodes into the [`DocumentFragment`].
///
/// [DocumentFragment]: web_sys::DocumentFragment
#[cfg(all(target_arch = "wasm32", feature = "web"))]
#[track_caller]
fn prepare_to_move(
    frag: &web_sys::DocumentFragment,
    opening: &web_sys::Node,
    closing: &web_sys::Node,
) {
    let mut sibling = opening.clone();

    while sibling != *closing {
        if let Some(next_sibling) = sibling.next_sibling() {
            frag.append_child(&sibling).unwrap();

            sibling = next_sibling;
        } else {
            frag.append_child(&sibling).unwrap();

            break;
        }
    }

    frag.append_child(closing).unwrap();
}

#[cfg(all(target_arch = "wasm32", feature = "web"))]
#[derive(Debug)]
enum MountKind<'a> {
    Before(
        // The closing node
        &'a web_sys::Node,
    ),
    Append(&'a web_sys::Node),
}

/// Runs the provided closure and mounts the result to the `<body>`.
pub fn mount_to_body<F, N>(f: F)
where
    F: FnOnce(Scope) -> N + 'static,
    N: IntoView,
{
    cfg_if! {
      if #[cfg(all(target_arch = "wasm32", feature = "web"))] {
        mount_to(crate::document().body().expect("body element to exist"), f)
      } else {
        _ = f;
        crate::warn!("`mount_to_body` should not be called outside the browser.");
      }
    }
}

/// Runs the provided closure and mounts the result to the provided element.
pub fn mount_to<F, N>(parent: web_sys::HtmlElement, f: F)
where
    F: FnOnce(Scope) -> N + 'static,
    N: IntoView,
{
    cfg_if! {
      if #[cfg(all(target_arch = "wasm32", feature = "web"))] {
        let disposer = leptos_reactive::create_scope(
          leptos_reactive::create_runtime(),
          move |cx| {
            let node = f(cx).into_view(cx);

            HydrationCtx::stop_hydrating();

            parent.append_child(&node.get_mountable_node()).unwrap();

            std::mem::forget(node);
          },
        );

        std::mem::forget(disposer);
      } else {
        _ = parent;
        _ = f;
        crate::warn!("`mount_to` should not be called outside the browser.");
      }
    }
}

thread_local! {
    pub(crate) static WINDOW: web_sys::Window = web_sys::window().unwrap_throw();

    pub(crate) static DOCUMENT: web_sys::Document = web_sys::window().unwrap_throw().document().unwrap_throw();
}

/// Returns the [`Window`](https://developer.mozilla.org/en-US/docs/Web/API/Window).
///
/// This is cached as a thread-local variable, so calling `window()` multiple times
/// requires only one call out to JavaScript.
pub fn window() -> web_sys::Window {
    WINDOW.with(|window| window.clone())
}

/// Returns the [`Document`](https://developer.mozilla.org/en-US/docs/Web/API/Document).
///
/// This is cached as a thread-local variable, so calling `window()` multiple times
/// requires only one call out to JavaScript.
pub fn document() -> web_sys::Document {
    DOCUMENT.with(|document| document.clone())
}

/// Returns true if running on the server (SSR).
///
/// In the past, this was implemented by checking whether `not(target_arch = "wasm32")`.
/// Now that some cloud platforms are moving to run Wasm on the edge, we really can't
/// guarantee that compiling to Wasm means browser APIs are available, or that not compiling
/// to Wasm means we're running on the server.
///
/// ```
/// # use leptos_dom::is_server;
/// let todos = if is_server() {
///     // if on the server, load from DB
/// } else {
///     // if on the browser, do something else
/// };
/// ```
pub const fn is_server() -> bool {
    !is_browser()
}

/// Returns true if running on the browser (CSR).
///
/// ```
/// # use leptos_dom::is_browser;
/// let todos = if is_browser() {
///     // if on the browser, call `wasm_bindgen` methods
/// } else {
///     // if on the server, do something else
/// };
/// ```
pub const fn is_browser() -> bool {
    cfg!(all(target_arch = "wasm32", feature = "web"))
}

/// Returns true if `debug_assertions` are enabled.
/// ```
/// # use leptos_dom::is_dev;
/// if is_dev() {
///     // log something or whatever
/// }
/// ```
pub const fn is_dev() -> bool {
    cfg!(debug_assertions)
}

/// Returns true if `debug_assertions` are disabled.
pub const fn is_release() -> bool {
    !is_dev()
}

macro_rules! impl_into_view_for_tuples {
  ($($ty:ident),* $(,)?) => {
    impl<$($ty),*> IntoView for ($($ty,)*)
    where
      $($ty: IntoView),*
    {
      fn into_view(self, cx: Scope) -> View {
        paste::paste! {
          let ($([<$ty:lower>],)*) = self;
          [
            $([<$ty:lower>].into_view(cx)),*
          ].into_view(cx)
        }
      }
    }
  };
}

impl_into_view_for_tuples!(A);
impl_into_view_for_tuples!(A, B);
impl_into_view_for_tuples!(A, B, C);
impl_into_view_for_tuples!(A, B, C, D);
impl_into_view_for_tuples!(A, B, C, D, E);
impl_into_view_for_tuples!(A, B, C, D, E, F);
impl_into_view_for_tuples!(A, B, C, D, E, F, G);
impl_into_view_for_tuples!(A, B, C, D, E, F, G, H);
impl_into_view_for_tuples!(A, B, C, D, E, F, G, H, I);
impl_into_view_for_tuples!(A, B, C, D, E, F, G, H, I, J);
impl_into_view_for_tuples!(A, B, C, D, E, F, G, H, I, J, K);
impl_into_view_for_tuples!(A, B, C, D, E, F, G, H, I, J, K, L);
impl_into_view_for_tuples!(A, B, C, D, E, F, G, H, I, J, K, L, M);
impl_into_view_for_tuples!(A, B, C, D, E, F, G, H, I, J, K, L, M, N);
impl_into_view_for_tuples!(A, B, C, D, E, F, G, H, I, J, K, L, M, N, O);
impl_into_view_for_tuples!(A, B, C, D, E, F, G, H, I, J, K, L, M, N, O, P);
impl_into_view_for_tuples!(A, B, C, D, E, F, G, H, I, J, K, L, M, N, O, P, Q);
impl_into_view_for_tuples!(
    A, B, C, D, E, F, G, H, I, J, K, L, M, N, O, P, Q, R
);
impl_into_view_for_tuples!(
    A, B, C, D, E, F, G, H, I, J, K, L, M, N, O, P, Q, R, S
);
impl_into_view_for_tuples!(
    A, B, C, D, E, F, G, H, I, J, K, L, M, N, O, P, Q, R, S, T
);
impl_into_view_for_tuples!(
    A, B, C, D, E, F, G, H, I, J, K, L, M, N, O, P, Q, R, S, T, U
);
impl_into_view_for_tuples!(
    A, B, C, D, E, F, G, H, I, J, K, L, M, N, O, P, Q, R, S, T, U, V
);
impl_into_view_for_tuples!(
    A, B, C, D, E, F, G, H, I, J, K, L, M, N, O, P, Q, R, S, T, U, V, W
);
impl_into_view_for_tuples!(
    A, B, C, D, E, F, G, H, I, J, K, L, M, N, O, P, Q, R, S, T, U, V, W, X
);
impl_into_view_for_tuples!(
    A, B, C, D, E, F, G, H, I, J, K, L, M, N, O, P, Q, R, S, T, U, V, W, X, Y
);
impl_into_view_for_tuples!(
    A, B, C, D, E, F, G, H, I, J, K, L, M, N, O, P, Q, R, S, T, U, V, W, X, Y,
    Z
);

macro_rules! api_planning {
    ($($tt:tt)*) => {};
}

api_planning! {
  let c = Component::<Props, ChildKind>::new("MyComponent")
    .props(Props::default()) // Can only be called once
    .child(Child1) // Anything that impl Into<ChildKind>
    .child(Child2);
}

impl IntoView for String {
    #[cfg_attr(
        debug_assertions,
        instrument(level = "trace", name = "#text", skip_all)
    )]
    fn into_view(self, _: Scope) -> View {
        View::Text(Text::new(self.into()))
    }
}

impl IntoView for &'static str {
    fn into_view(self, _: Scope) -> View {
        View::Text(Text::new(self.into()))
    }
}

impl<V> IntoView for Vec<V>
where
    V: IntoView,
{
    fn into_view(self, cx: Scope) -> View {
        self.into_iter()
            .map(|v| v.into_view(cx))
            .collect::<Fragment>()
            .into_view(cx)
    }
}

macro_rules! viewable_primitive {
  ($($child_type:ty),* $(,)?) => {
    $(
      impl IntoView for $child_type {
        fn into_view(self, _cx: Scope) -> View {
          View::Text(Text::new(self.to_string().into()))
        }
      }
    )*
  };
}

viewable_primitive![
    &String,
    usize,
    u8,
    u16,
    u32,
    u64,
    u128,
    isize,
    i8,
    i16,
    i32,
    i64,
    i128,
    f32,
    f64,
    char,
    bool,
    Cow<'_, str>,
    std::net::IpAddr,
    std::net::SocketAddr,
    std::net::SocketAddrV4,
    std::net::SocketAddrV6,
    std::net::Ipv4Addr,
    std::net::Ipv6Addr,
    std::char::ToUppercase,
    std::char::ToLowercase,
    std::num::NonZeroI8,
    std::num::NonZeroU8,
    std::num::NonZeroI16,
    std::num::NonZeroU16,
    std::num::NonZeroI32,
    std::num::NonZeroU32,
    std::num::NonZeroI64,
    std::num::NonZeroU64,
    std::num::NonZeroI128,
    std::num::NonZeroU128,
    std::num::NonZeroIsize,
    std::num::NonZeroUsize,
    std::panic::Location<'_>,
    std::fmt::Arguments<'_>,
];

cfg_if! {
  if #[cfg(not(feature = "stable"))] {
    viewable_primitive! {
        std::backtrace::Backtrace
    }
  }
}<|MERGE_RESOLUTION|>--- conflicted
+++ resolved
@@ -18,15 +18,10 @@
 mod macro_helpers;
 pub mod math;
 mod node_ref;
-<<<<<<< HEAD
-#[cfg(not(all(target_arch = "wasm32", feature = "web")))]
-mod ssr;
-#[cfg(not(all(target_arch = "wasm32", feature = "web")))]
-mod ssr_in_order;
-=======
+pub mod ssr;
+pub mod ssr_in_order;
 pub mod ssr;
 pub mod svg;
->>>>>>> 989b5b93
 mod transparent;
 use cfg_if::cfg_if;
 pub use components::*;
@@ -44,13 +39,6 @@
 use once_cell::unsync::Lazy as LazyCell;
 #[cfg(not(all(target_arch = "wasm32", feature = "web")))]
 use smallvec::SmallVec;
-<<<<<<< HEAD
-#[cfg(not(all(target_arch = "wasm32", feature = "web")))]
-pub use ssr::*;
-#[cfg(not(all(target_arch = "wasm32", feature = "web")))]
-pub use ssr_in_order::*;
-=======
->>>>>>> 989b5b93
 use std::{borrow::Cow, fmt};
 #[cfg(all(target_arch = "wasm32", feature = "web"))]
 use std::{cell::RefCell, rc::Rc};
