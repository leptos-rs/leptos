--- conflicted
+++ resolved
@@ -273,19 +273,15 @@
     pub fn render_to_string(self, _cx: Scope) -> Cow<'static, str> {
         self.render_to_string_helper(false)
     }
-<<<<<<< HEAD
-    #[cfg_attr(
+
+  #[cfg_attr(
         any(debug_assertions, feature="ssr"),
         instrument(level = "trace", skip_all,)
     )]
-    pub(crate) fn render_to_string_helper(self) -> Cow<'static, str> {
-=======
-
     pub(crate) fn render_to_string_helper(
         self,
         dont_escape_text: bool,
     ) -> Cow<'static, str> {
->>>>>>> 7a5a776c
         match self {
             View::Text(node) => {
                 if dont_escape_text {
