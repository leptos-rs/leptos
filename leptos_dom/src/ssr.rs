--- conflicted
+++ resolved
@@ -404,12 +404,8 @@
     pub(crate) fn render_to_string_helper(
         self,
         dont_escape_text: bool,
-<<<<<<< HEAD
     ) -> Immutable<'static, str> {
-=======
-    ) -> Cow<'static, str> {
         println!("render_to_string_helper {:?}", self);
->>>>>>> c9f608d0
         match self {
             View::Text(node) => {
                 if dont_escape_text {
