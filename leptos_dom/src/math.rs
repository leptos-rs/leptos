--- conflicted
+++ resolved
@@ -3,11 +3,7 @@
 use super::{ElementDescriptor, HtmlElement};
 use crate::HydrationCtx;
 use cfg_if::cfg_if;
-<<<<<<< HEAD
-use leptos_reactive::{Oco, Scope};
-=======
-use std::borrow::Cow;
->>>>>>> a789100e
+use leptos_reactive::Oco;
 cfg_if! {
   if #[cfg(all(target_arch = "wasm32", feature = "web"))] {
     use once_cell::unsync::Lazy as LazyCell;
