//! Exports types for working with HTML elements.

use cfg_if::cfg_if;

cfg_if! {
  if #[cfg(all(target_arch = "wasm32", feature = "web"))] {
    use crate::events::*;
    use crate::macro_helpers::*;
    use crate::{mount_child, MountKind};
    use once_cell::unsync::Lazy as LazyCell;
    use std::cell::Cell;
    use wasm_bindgen::JsCast;

    /// Trait alias for the trait bounts on [`ElementDescriptor`].
    pub trait ElementDescriptorBounds:
      fmt::Debug + AsRef<web_sys::HtmlElement> + Clone
    {
    }

    impl<El> ElementDescriptorBounds for El where
      El: fmt::Debug + AsRef<web_sys::HtmlElement> + Clone
    {
    }

    thread_local! {
        static IS_META: Cell<bool> = Cell::new(false);
    }

    #[doc(hidden)]
    pub fn as_meta_tag<T>(f: impl FnOnce() -> T) -> T {
        IS_META.with(|m| m.set(true));
        let v = f();
        IS_META.with(|m| m.set(false));
        v
    }

    fn is_meta_tag() -> bool {
        IS_META.with(|m| m.get())
    }
  } else {
    use crate::hydration::HydrationKey;
    use smallvec::{smallvec, SmallVec};

    pub(crate) const HTML_ELEMENT_DEREF_UNIMPLEMENTED_MSG: &str =
      "`Deref<Target = web_sys::HtmlElement>` and `AsRef<web_sys::HtmlElement>` \
      can only be used on web targets. \
      This is for the same reason that normal `wasm_bindgen` methods can be used \
      only in the browser. Please use `leptos::is_server()` or \
      `leptos::is_browser()` to check where you're running.";

    /// Trait alias for the trait bounts on [`ElementDescriptor`].
    pub trait ElementDescriptorBounds: fmt::Debug {}

    impl<El> ElementDescriptorBounds for El where El: fmt::Debug {}

    #[doc(hidden)]
    pub fn as_meta_tag<T>(f: impl FnOnce() -> T) -> T {
        f()
    }
  }
}

use crate::{
    ev::EventDescriptor,
    hydration::HydrationCtx,
    macro_helpers::{IntoAttribute, IntoClass, IntoProperty, IntoStyle},
    Element, Fragment, IntoView, NodeRef, Text, View,
};
<<<<<<< HEAD
use leptos_reactive::{Oco, Scope};
use std::fmt;
=======
use std::{borrow::Cow, fmt};
>>>>>>> a789100e

/// Trait which allows creating an element tag.
pub trait ElementDescriptor: ElementDescriptorBounds {
    /// The name of the element, i.e., `div`, `p`, `custom-element`.
    fn name(&self) -> Oco<'static, str>;

    /// Determines if the tag is void, i.e., `<input>` and `<br>`.
    #[inline(always)]
    fn is_void(&self) -> bool {
        false
    }

    /// A unique `id` that should be generated for each new instance of
    /// this element, and be consistent for both SSR and CSR.
    #[cfg(not(all(target_arch = "wasm32", feature = "web")))]
    fn hydration_id(&self) -> &HydrationKey;
}

/// Trait for converting any type which impl [`AsRef<web_sys::Element>`]
/// to [`HtmlElement`].
pub trait ToHtmlElement {
    /// Converts the type to [`HtmlElement`].
    fn to_leptos_element(self) -> HtmlElement<AnyElement>;
}

impl<T> ToHtmlElement for T
where
    T: AsRef<web_sys::Element>,
{
    fn to_leptos_element(self) -> HtmlElement<AnyElement> {
        #[cfg(all(target_arch = "wasm32", feature = "web"))]
        {
            let el = self.as_ref().clone().unchecked_into();

            let element = AnyElement {
                name: "".into(),
                is_void: false,
                element: el,
            };

            HtmlElement {
                element,
                #[cfg(debug_assertions)]
                span: ::tracing::Span::current(),
                #[cfg(debug_assertions)]
                view_marker: None,
            }
        }

        #[cfg(not(all(target_arch = "wasm32", feature = "web")))]
        {
            unreachable!();
        }
    }
}

/// Represents potentially any element.
#[derive(Clone, Debug)]
pub struct AnyElement {
    pub(crate) name: Oco<'static, str>,
    #[cfg(all(target_arch = "wasm32", feature = "web"))]
    pub(crate) element: web_sys::HtmlElement,
    pub(crate) is_void: bool,
    #[cfg(not(all(target_arch = "wasm32", feature = "web")))]
    pub(crate) id: HydrationKey,
}

impl std::ops::Deref for AnyElement {
    type Target = web_sys::HtmlElement;

    #[inline(always)]
    fn deref(&self) -> &Self::Target {
        #[cfg(all(target_arch = "wasm32", feature = "web"))]
        return &self.element;

        #[cfg(not(all(target_arch = "wasm32", feature = "web")))]
        unimplemented!("{HTML_ELEMENT_DEREF_UNIMPLEMENTED_MSG}");
    }
}

impl std::convert::AsRef<web_sys::HtmlElement> for AnyElement {
    #[inline(always)]
    fn as_ref(&self) -> &web_sys::HtmlElement {
        #[cfg(all(target_arch = "wasm32", feature = "web"))]
        return &self.element;

        #[cfg(not(all(target_arch = "wasm32", feature = "web")))]
        unimplemented!("{HTML_ELEMENT_DEREF_UNIMPLEMENTED_MSG}");
    }
}

impl ElementDescriptor for AnyElement {
    fn name(&self) -> Oco<'static, str> {
        self.name.clone()
    }

    #[inline(always)]
    fn is_void(&self) -> bool {
        self.is_void
    }

    #[cfg(not(all(target_arch = "wasm32", feature = "web")))]
    #[inline(always)]
    fn hydration_id(&self) -> &HydrationKey {
        &self.id
    }
}

/// Represents a custom HTML element, such as `<my-element>`.
#[derive(Clone, Debug)]
pub struct Custom {
    name: Oco<'static, str>,
    #[cfg(all(target_arch = "wasm32", feature = "web"))]
    element: web_sys::HtmlElement,
    #[cfg(not(all(target_arch = "wasm32", feature = "web")))]
    id: HydrationKey,
}

impl Custom {
    /// Creates a new custom element with the given tag name.
    pub fn new(name: impl Into<Oco<'static, str>>) -> Self {
        let name = name.into();
        let id = HydrationCtx::id();

        #[cfg(all(target_arch = "wasm32", feature = "web"))]
        let element = if HydrationCtx::is_hydrating() {
            if let Some(el) =
                crate::document().get_element_by_id(&format!("_{id}"))
            {
                #[cfg(debug_assertions)]
                assert_eq!(
                    el.node_name().to_ascii_uppercase(),
                    name.to_ascii_uppercase(),
                    "SSR and CSR elements have the same hydration key but \
                     different node kinds. Check out the docs for information \
                     about this kind of hydration bug: https://leptos-rs.github.io/leptos/ssr/24_hydration_bugs.html"
                );

                el.remove_attribute("id").unwrap();

                el.unchecked_into()
            } else if let Ok(Some(el)) =
                crate::document().query_selector(&format!("[leptos-hk=_{id}]"))
            {
                #[cfg(debug_assertions)]
                assert_eq!(
                    el.node_name().to_ascii_uppercase(),
                    name.to_ascii_uppercase(),
                    "SSR and CSR elements have the same hydration key but \
                     different node kinds. Check out the docs for information \
                     about this kind of hydration bug: https://leptos-rs.github.io/leptos/ssr/24_hydration_bugs.html"
                );

                el.remove_attribute("leptos-hk").unwrap();

                el.unchecked_into()
            } else {
                if !is_meta_tag() {
                    crate::warn!(
                        "element with id {id} not found, ignoring it for \
                         hydration"
                    );
                }

                crate::document().create_element(&name).unwrap()
            }
        } else {
            crate::document().create_element(&name).unwrap()
        };

        Self {
            name,
            #[cfg(all(target_arch = "wasm32", feature = "web"))]
            element: element.unchecked_into(),
            #[cfg(not(all(target_arch = "wasm32", feature = "web")))]
            id,
        }
    }
}

#[cfg(all(target_arch = "wasm32", feature = "web"))]
impl std::ops::Deref for Custom {
    type Target = web_sys::HtmlElement;

    #[inline(always)]
    fn deref(&self) -> &Self::Target {
        &self.element
    }
}

#[cfg(all(target_arch = "wasm32", feature = "web"))]
impl std::convert::AsRef<web_sys::HtmlElement> for Custom {
    #[inline(always)]
    fn as_ref(&self) -> &web_sys::HtmlElement {
        &self.element
    }
}

impl ElementDescriptor for Custom {
    fn name(&self) -> Oco<'static, str> {
        self.name.clone()
    }

    #[cfg(not(all(target_arch = "wasm32", feature = "web")))]
    #[inline(always)]
    fn hydration_id(&self) -> &HydrationKey {
        &self.id
    }
}

cfg_if! {
  if #[cfg(all(target_arch = "wasm32", feature = "web"))] {
    /// Represents an HTML element.
    #[derive(Clone)]
    pub struct HtmlElement<El: ElementDescriptor> {
      #[cfg(debug_assertions)]
      pub(crate) span: ::tracing::Span,
      pub(crate) element: El,
      #[cfg(debug_assertions)]
      pub(crate) view_marker: Option<String>
    }
  // Server needs to build a virtualized DOM tree
  } else {
    /// Represents an HTML element.
    #[derive(educe::Educe, Clone)]
    #[educe(Debug)]
    pub struct HtmlElement<El: ElementDescriptor> {
<<<<<<< HEAD
        pub(crate) cx: Scope,
        pub(crate) element: El,
        pub(crate) attrs: SmallVec<[(Oco<'static, str>, Oco<'static, str>); 4]>,
        #[educe(Debug(ignore))]
        pub(crate) children: ElementChildren,
        #[cfg(debug_assertions)]
        pub(crate) view_marker: Option<String>
=======
      pub(crate) element: El,
      pub(crate) attrs: SmallVec<[(Cow<'static, str>, Cow<'static, str>); 4]>,
      #[educe(Debug(ignore))]
      pub(crate) children: ElementChildren,
      #[cfg(debug_assertions)]
      pub(crate) view_marker: Option<String>
>>>>>>> a789100e
    }

    #[derive(Clone, educe::Educe, PartialEq, Eq)]
    #[educe(Default)]
    pub(crate) enum ElementChildren {
        #[educe(Default)]
        Empty,
        Children(Vec<View>),
        InnerHtml(Oco<'static, str>),
        Chunks(Vec<StringOrView>)
    }

    #[doc(hidden)]
    #[derive(Clone)]
    pub enum StringOrView {
        String(Oco<'static, str>),
        View(std::rc::Rc<dyn Fn() -> View>)
    }

    impl PartialEq for StringOrView {
        fn eq(&self, other: &Self) -> bool {
            match (self, other) {
                (StringOrView::String(a), StringOrView::String(b)) => a == b,
                _ => false
            }
        }
    }

    impl Eq for StringOrView {}
  }
}

impl<El> std::ops::Deref for HtmlElement<El>
where
    El: ElementDescriptor + std::ops::Deref,
{
    type Target = <El as std::ops::Deref>::Target;

    fn deref(&self) -> &Self::Target {
        #[cfg(all(target_arch = "wasm32", feature = "web"))]
        return self.element.deref();

        #[cfg(not(all(target_arch = "wasm32", feature = "web")))]
        unimplemented!("{HTML_ELEMENT_DEREF_UNIMPLEMENTED_MSG}");
    }
}

impl<El: ElementDescriptor + 'static> HtmlElement<El> {
    pub(crate) fn new(element: El) -> Self {
        cfg_if! {
          if #[cfg(all(target_arch = "wasm32", feature = "web"))] {
            Self {
              element,
              #[cfg(debug_assertions)]
              span: ::tracing::Span::current(),
              #[cfg(debug_assertions)]
              view_marker: None
            }
          } else {
            Self {
              attrs: smallvec![],
              children: Default::default(),
              element,
              #[cfg(debug_assertions)]
              view_marker: None
            }
          }
        }
    }

    #[doc(hidden)]
    #[cfg(not(all(target_arch = "wasm32", feature = "web")))]
    pub fn from_chunks(
        element: El,
        chunks: impl IntoIterator<Item = StringOrView>,
    ) -> Self {
        Self {
            attrs: smallvec![],
            children: ElementChildren::Chunks(chunks.into_iter().collect()),
            element,
            #[cfg(debug_assertions)]
            view_marker: None,
        }
    }

    #[cfg(debug_assertions)]
    /// Adds an optional marker indicating the view macro source.
    #[inline(always)]
    pub fn with_view_marker(mut self, marker: impl Into<String>) -> Self {
        self.view_marker = Some(marker.into());
        self
    }

    /// Converts this element into [`HtmlElement<AnyElement>`].
    pub fn into_any(self) -> HtmlElement<AnyElement> {
        cfg_if! {
          if #[cfg(all(target_arch = "wasm32", feature = "web"))] {
            let Self {
              element,
              #[cfg(debug_assertions)]
              span,
              #[cfg(debug_assertions)]
              view_marker
            } = self;

            HtmlElement {
              element: AnyElement {
                name: element.name(),
                element: element.as_ref().clone(),
                is_void: element.is_void(),
              },
              #[cfg(debug_assertions)]
              span,
              #[cfg(debug_assertions)]
              view_marker
            }
          } else {
            let Self {

              attrs,
              children,
              element,
              #[cfg(debug_assertions)]
              view_marker
            } = self;

            HtmlElement {

              attrs,
              children,
              element: AnyElement {
                name: element.name(),
                is_void: element.is_void(),
                id: *element.hydration_id()
              },
              #[cfg(debug_assertions)]
              view_marker
            }
          }
        }
    }

    /// Adds an `id` to the element.
    #[track_caller]
    #[inline(always)]
    pub fn id(self, id: impl Into<Oco<'static, str>>) -> Self {
        let id = id.into();

        #[cfg(all(target_arch = "wasm32", feature = "web"))]
        {
            #[inline(never)]
            fn id_inner(el: &web_sys::HtmlElement, id: &str) {
                el.set_attribute(wasm_bindgen::intern("id"), id).unwrap()
            }

            id_inner(self.element.as_ref(), &id);

            self
        }

        #[cfg(not(all(target_arch = "wasm32", feature = "web")))]
        {
            let mut this = self;

            this.attrs.push(("id".into(), id));

            this
        }
    }

    /// Binds the element reference to [`NodeRef`].
    #[inline(always)]
    pub fn node_ref(self, node_ref: NodeRef<El>) -> Self
    where
        Self: Clone,
    {
        #[cfg(all(target_arch = "wasm32", feature = "web"))]
        node_ref.load(&self);

        #[cfg(not(all(target_arch = "wasm32", feature = "web")))]
        let _ = node_ref;

        self
    }

    /// Runs the callback when this element has been mounted to the DOM.
    ///
    /// ### Important Note
    /// This method will only ever run at most once. If this element
    /// is unmounted and remounted, or moved somewhere else, it will not
    /// re-run unless you call this method again.
    pub fn on_mount(self, f: impl FnOnce(Self) + 'static) -> Self {
        #[cfg(all(target_arch = "wasm32", feature = "web"))]
        {
            use futures::future::poll_fn;
            use once_cell::unsync::OnceCell;
            use std::{
                cell::RefCell,
                rc::Rc,
                task::{Poll, Waker},
            };

            let this = self.clone();
            let el = self.element.as_ref().clone();

            wasm_bindgen_futures::spawn_local(async move {
                while !crate::document().body().unwrap().contains(Some(&el)) {
                    // We need to cook ourselves a small future that resolves
                    // when the next animation frame is available
                    let waker = Rc::new(RefCell::new(None::<Waker>));
                    let ready = Rc::new(OnceCell::new());

                    crate::helpers::request_animation_frame({
                        let waker = waker.clone();
                        let ready = ready.clone();

                        move || {
                            let _ = ready.set(());
                            if let Some(waker) = &*waker.borrow() {
                                waker.wake_by_ref();
                            }
                        }
                    });

                    // Wait for the animation frame to become available
                    poll_fn(move |cx| {
                        let mut waker_borrow = waker.borrow_mut();

                        *waker_borrow = Some(cx.waker().clone());

                        if ready.get().is_some() {
                            Poll::Ready(())
                        } else {
                            Poll::<()>::Pending
                        }
                    })
                    .await;
                }

                f(this);
            });
        }

        #[cfg(not(all(target_arch = "wasm32", feature = "web")))]
        {
            let _ = f;
        }
        self
    }

    /// Checks to see if this element is mounted to the DOM as a child
    /// of `body`.
    ///
    /// This method will always return [`None`] on non-wasm CSR targets.
    #[inline(always)]
    pub fn is_mounted(&self) -> bool {
        #[cfg(all(target_arch = "wasm32", feature = "web"))]
        {
            #[inline(never)]
            fn is_mounted_inner(el: &web_sys::HtmlElement) -> bool {
                crate::document().body().unwrap().contains(Some(el))
            }

            is_mounted_inner(self.element.as_ref())
        }

        #[cfg(not(all(target_arch = "wasm32", feature = "web")))]
        false
    }

    /// Adds an attribute to this element.
    #[track_caller]
    #[cfg_attr(all(target_arch = "wasm32", feature = "web"), inline(always))]
    pub fn attr(
        self,
        name: impl Into<Oco<'static, str>>,
        attr: impl IntoAttribute,
    ) -> Self {
        let name = name.into();

        #[cfg(all(target_arch = "wasm32", feature = "web"))]
        {
            attribute_helper(
                self.element.as_ref(),
                name,
                attr.into_attribute(),
            );
            self
        }

        #[cfg(not(all(target_arch = "wasm32", feature = "web")))]
        {
            use crate::macro_helpers::Attribute;

            let mut this = self;

            let mut attr = attr.into_attribute();
            while let Attribute::Fn(f) = attr {
                attr = f();
            }
            match attr {
                Attribute::String(value) => {
                    this.attrs.push((name, value));
                }
                Attribute::Bool(include) => {
                    if include {
                        this.attrs.push((name, "".into()));
                    }
                }
                Attribute::Option(maybe) => {
                    if let Some(value) = maybe {
                        this.attrs.push((name, value));
                    }
                }
                _ => unreachable!(),
            }

            this
        }
    }

    /// Adds a class to an element.
    ///
    /// **Note**: In the builder syntax, this will be overwritten by the `class`
    /// attribute if you use `.attr("class", /* */)`. In the `view` macro, they
    /// are automatically re-ordered so that this over-writing does not happen.
    ///
    /// # Panics
    /// This directly uses the browser’s `classList` API, which means it will throw
    /// a runtime error if you pass more than a single class name. If you want to
    /// pass more than one class name at a time, you can use [HtmlElement::classes].
    #[track_caller]
    pub fn class(
        self,
        name: impl Into<Oco<'static, str>>,
        class: impl IntoClass,
    ) -> Self {
        let name = name.into();

        #[cfg(all(target_arch = "wasm32", feature = "web"))]
        {
            let el = self.element.as_ref();
            let value = class.into_class();
            class_helper(el, name, value);

            self
        }

        #[cfg(not(all(target_arch = "wasm32", feature = "web")))]
        {
            use crate::macro_helpers::Class;

            let mut this = self;

            let class = class.into_class();

            let include = match class {
                Class::Value(include) => include,
                Class::Fn(f) => f(),
            };

            if include {
                if let Some((_, ref mut value)) =
                    this.attrs.iter_mut().find(|(name, _)| name == "class")
                {
                    *value = format!("{value} {name}").into();
                } else {
                    this.attrs.push(("class".into(), name));
                }
            }

            this
        }
    }

    fn classes_inner(self, classes: &str) -> Self {
        let mut this = self;
        for class in classes.split_ascii_whitespace() {
            this = this.class(class.to_string(), true);
        }
        this
    }

    /// Adds a list of classes separated by ASCII whitespace to an element.
    #[track_caller]
    #[inline(always)]
    pub fn classes(self, classes: impl Into<Oco<'static, str>>) -> Self {
        self.classes_inner(&classes.into())
    }

    /// Sets the class on the element as the class signal changes.
    #[track_caller]
    pub fn dyn_classes<I, C>(
        self,
        classes_signal: impl Fn() -> I + 'static,
    ) -> Self
    where
        I: IntoIterator<Item = C>,
        C: Into<Oco<'static, str>>,
    {
        #[cfg(all(target_arch = "wasm32", feature = "web"))]
        {
            use smallvec::SmallVec;

            let class_list = self.element.as_ref().class_list();

            leptos_reactive::create_effect(
                move |prev_classes: Option<
                    SmallVec<[Oco<'static, str>; 4]>,
                >| {
                    let classes = classes_signal()
                        .into_iter()
                        .map(Into::into)
                        .collect::<SmallVec<[Oco<'static, str>; 4]>>(
                    );

                    let new_classes = classes
                        .iter()
                        .flat_map(|classes| classes.split_whitespace());

                    if let Some(prev_classes) = prev_classes {
                        let new_classes =
                            new_classes.collect::<SmallVec<[_; 4]>>();
                        let mut old_classes = prev_classes
                            .iter()
                            .flat_map(|classes| classes.split_whitespace());

                        // Remove old classes
                        for prev_class in old_classes.clone() {
                            if !new_classes.iter().any(|c| c == &prev_class) {
                                class_list.remove_1(prev_class).unwrap_or_else(
                                    |err| {
                                        panic!(
                                            "failed to remove class \
                                             `{prev_class}`, error: {err:#?}"
                                        )
                                    },
                                );
                            }
                        }

                        // Add new classes
                        for class in new_classes {
                            if !old_classes.any(|c| c == class) {
                                class_list.add_1(class).unwrap_or_else(|err| {
                                    panic!(
                                        "failed to add class `{class}`, \
                                         error: {err:#?}"
                                    )
                                });
                            }
                        }
                    } else {
                        let new_classes = new_classes
                            .map(ToOwned::to_owned)
                            .collect::<SmallVec<[_; 4]>>();

                        for class in &new_classes {
                            class_list.add_1(class).unwrap_or_else(|err| {
                                panic!(
                                    "failed to add class `{class}`, error: \
                                     {err:#?}"
                                )
                            });
                        }
                    }

                    classes
                },
            );

            self
        }

        #[cfg(not(all(target_arch = "wasm32", feature = "web")))]
        {
            classes_signal()
                .into_iter()
                .map(Into::into)
                .flat_map(|classes| {
                    classes
                        .split_whitespace()
                        .map(ToString::to_string)
                        .collect::<SmallVec<[_; 4]>>()
                })
                .fold(self, |this, class| this.class(class, true))
        }
    }

    /// Sets a style on an element.
    ///
    /// **Note**: In the builder syntax, this will be overwritten by the `style`
    /// attribute if you use `.attr("style", /* */)`. In the `view` macro, they
    /// are automatically re-ordered so that this over-writing does not happen.
    #[track_caller]
    pub fn style(
        self,
        name: impl Into<Oco<'static, str>>,
        style: impl IntoStyle,
    ) -> Self {
        let name = name.into();

        #[cfg(all(target_arch = "wasm32", feature = "web"))]
        {
            let el = self.element.as_ref();
            let value = style.into_style();
            style_helper(el, name, value);

            self
        }

        #[cfg(not(all(target_arch = "wasm32", feature = "web")))]
        {
            use crate::macro_helpers::Style;

            let mut this = self;

            let style = style.into_style();

            let include = match style {
                Style::Value(value) => Some(value),
                Style::Option(value) => value,
                Style::Fn(f) => {
                    let mut value = f();
                    while let Style::Fn(f) = value {
                        value = f();
                    }
                    match value {
                        Style::Value(value) => Some(value),
                        Style::Option(value) => value,
                        _ => unreachable!(),
                    }
                }
            };

            if let Some(style_value) = include {
                if let Some((_, ref mut value)) =
                    this.attrs.iter_mut().find(|(name, _)| name == "style")
                {
                    *value = format!("{value} {name}: {style_value};").into();
                } else {
                    this.attrs.push((
                        "style".into(),
                        format!("{name}: {style_value};").into(),
                    ));
                }
            }

            this
        }
    }

    /// Sets a property on an element.
    #[track_caller]
    pub fn prop(
        self,
        name: impl Into<Oco<'static, str>>,
        value: impl IntoProperty,
    ) -> Self {
        #[cfg(all(target_arch = "wasm32", feature = "web"))]
        {
            let name = name.into();
            let value = value.into_property();
            let el = self.element.as_ref();
            property_helper(el, name, value);
        }

        #[cfg(not(all(target_arch = "wasm32", feature = "web")))]
        {
            let _ = name;
            let _ = value;
        }

        self
    }

    /// Adds an event listener to this element.
    #[track_caller]
    #[inline(always)]
    pub fn on<E: EventDescriptor + 'static>(
        self,
        event: E,
        #[allow(unused_mut)] // used for tracing in debug
        mut event_handler: impl FnMut(E::EventType) + 'static,
    ) -> Self {
        #[cfg(all(target_arch = "wasm32", feature = "web"))]
        {
            cfg_if! {
                if #[cfg(debug_assertions)] {
                    let onspan = ::tracing::span!(
                        parent: &self.span,
                        ::tracing::Level::TRACE,
                        "on",
                        event = %event.name()
                    );
                    let _onguard = onspan.enter();
                }
            }
            let event_name = event.name();

            let key = event.event_delegation_key();
            let event_handler = Box::new(event_handler);

            if E::BUBBLES {
                add_event_listener(
                    self.element.as_ref(),
                    key,
                    event_name,
                    event_handler,
                    event.options(),
                );
            } else {
                add_event_listener_undelegated(
                    self.element.as_ref(),
                    &event_name,
                    event_handler,
                    event.options(),
                );
            }

            self
        }

        #[cfg(not(all(target_arch = "wasm32", feature = "web")))]
        {
            _ = event;
            _ = event_handler;

            self
        }
    }

    /// Optionally adds an event listener to this element.
    ///
    /// ## Example
    /// ```rust
    /// # use leptos::*;
    /// #[component]
    /// pub fn Input(
    ///     #[prop(optional)] value: Option<RwSignal<String>>,
    /// ) -> impl IntoView {
    ///     view! {  <input/> }
    ///         // only add event if `value` is `Some(signal)`
    ///         .optional_event(
    ///             ev::input,
    ///             value.map(|value| move |ev| value.set(event_target_value(&ev))),
    ///         )
    /// }
    /// #
    /// ```
    #[track_caller]
    #[inline(always)]
    pub fn optional_event<E: EventDescriptor + 'static>(
        self,
        event: E,
        #[allow(unused_mut)] // used for tracing in debug
        mut event_handler: Option<impl FnMut(E::EventType) + 'static>,
    ) -> Self {
        if let Some(event_handler) = event_handler {
            self.on(event, event_handler)
        } else {
            self
        }
    }

    /// Adds a child to this element.
    #[track_caller]
    pub fn child(self, child: impl IntoView) -> Self {
        let child = child.into_view();

        #[cfg(all(target_arch = "wasm32", feature = "web"))]
        {
            if !HydrationCtx::is_hydrating() {
                // add a debug-only, run-time warning for the SVG <a> element
                #[cfg(debug_assertions)]
                warn_on_ambiguous_a(self.element.as_ref(), &child);

                mount_child(MountKind::Append(self.element.as_ref()), &child);
            }

            self
        }

        #[cfg(not(all(target_arch = "wasm32", feature = "web")))]
        {
            let mut this = self;
            let children = &mut this.children;

            match children {
                ElementChildren::Empty => {
                    *children = ElementChildren::Children(vec![child]);
                }
                ElementChildren::Children(ref mut children) => {
                    children.push(child);
                }
                _ => {
                    crate::debug_warn!(
                        "Don’t call .child() on an HtmlElement if you’ve \
                         already called .inner_html() or \
                         HtmlElement::from_chunks()."
                    );
                }
            }

            this
        }
    }

    /// Sets the inner HTML of this element from the provided
    /// string slice.
    ///
    /// # Security
    /// Be very careful when using this method. Always remember to
    /// sanitize the input to avoid a cross-site scripting (XSS)
    /// vulnerability.
    #[inline(always)]
    pub fn inner_html(self, html: impl Into<Oco<'static, str>>) -> Self {
        let html = html.into();

        #[cfg(all(target_arch = "wasm32", feature = "web"))]
        {
            self.element.as_ref().set_inner_html(&html);

            self
        }

        #[cfg(not(all(target_arch = "wasm32", feature = "web")))]
        {
            let mut this = self;

            this.children = ElementChildren::InnerHtml(html);

            this
        }
    }
}

impl<El: ElementDescriptor> IntoView for HtmlElement<El> {
    #[cfg_attr(any(debug_assertions, feature = "ssr"), instrument(level = "trace", name = "<HtmlElement />", skip_all, fields(tag = %self.element.name())))]
    #[cfg_attr(all(target_arch = "wasm32", feature = "web"), inline(always))]
    fn into_view(self) -> View {
        #[cfg(all(target_arch = "wasm32", feature = "web"))]
        {
            View::Element(Element::new(self.element))
        }
        #[cfg(not(all(target_arch = "wasm32", feature = "web")))]
        {
            let Self {
                element,
                mut attrs,
                children,
                #[cfg(debug_assertions)]
                view_marker,
                ..
            } = self;

            let id = *element.hydration_id();

            let mut element = Element::new(element);

            if attrs.iter_mut().any(|(name, _)| name == "id") {
                attrs.push(("leptos-hk".into(), format!("_{id}").into()));
            } else {
                attrs.push(("id".into(), format!("_{id}").into()));
            }

            element.attrs = attrs;
            element.children = children;

            #[cfg(debug_assertions)]
            {
                element.view_marker = view_marker;
            }

            View::Element(element)
        }
    }
}

impl<El: ElementDescriptor, const N: usize> IntoView for [HtmlElement<El>; N] {
    #[cfg_attr(
        any(debug_assertions, feature = "ssr"),
        instrument(level = "trace", name = "[HtmlElement; N]", skip_all)
    )]
    fn into_view(self) -> View {
        Fragment::new(self.into_iter().map(|el| el.into_view()).collect())
            .into_view()
    }
}

/// Creates any custom element, such as `<my-element>`.
pub fn custom<El: ElementDescriptor>(el: El) -> HtmlElement<Custom> {
    HtmlElement::new(Custom {
        name: el.name(),
        #[cfg(all(target_arch = "wasm32", feature = "web"))]
        element: el.as_ref().clone(),
        #[cfg(not(all(target_arch = "wasm32", feature = "web")))]
        id: *el.hydration_id(),
    })
}

/// Creates a text node.
#[inline(always)]
pub fn text(text: impl Into<Oco<'static, str>>) -> Text {
    Text::new(text.into())
}

macro_rules! generate_html_tags {
  ($(
    #[$meta:meta]
    $(#[$void:ident])?
    $tag:ident $([$trailing_:pat])? $el_type:ident
  ),* $(,)?) => {
    paste::paste! {
      $(
        #[cfg(all(target_arch = "wasm32", feature = "web"))]
        thread_local! {
          static [<$tag:upper>]: LazyCell<web_sys::HtmlElement> = LazyCell::new(|| {
            crate::document()
              .create_element(stringify!($tag))
              .unwrap()
              .unchecked_into()
          });
        }

        #[derive(Clone, Debug)]
        #[$meta]
        pub struct [<$tag:camel $($trailing_)?>] {
          #[cfg(all(target_arch = "wasm32", feature = "web"))]
          element: web_sys::HtmlElement,
          #[cfg(not(all(target_arch = "wasm32", feature = "web")))]
          id: HydrationKey,
        }

        impl Default for [<$tag:camel $($trailing_)?>] {
          fn default() -> Self {
            let id = HydrationCtx::id();

            #[cfg(all(target_arch = "wasm32", feature = "web"))]
            let element = create_leptos_element(
              &stringify!([<$tag:upper>]),
              id,
              || {
                [<$tag:upper>]
                .with(|el|
                  el.clone_node()
                    .unwrap()
                    .unchecked_into()
                )
              }
            );

            Self {
              #[cfg(all(target_arch = "wasm32", feature = "web"))]
              element,
              #[cfg(not(all(target_arch = "wasm32", feature = "web")))]
              id
            }
          }
        }

        impl std::ops::Deref for [<$tag:camel $($trailing_)?>] {
          type Target = web_sys::$el_type;

          #[inline(always)]
          fn deref(&self) -> &Self::Target {
            #[cfg(all(target_arch = "wasm32", feature = "web"))]
            {
              use wasm_bindgen::JsCast;
              return &self.element.unchecked_ref();
            }

            #[cfg(not(all(target_arch = "wasm32", feature = "web")))]
            unimplemented!("{HTML_ELEMENT_DEREF_UNIMPLEMENTED_MSG}");
          }
        }

        impl std::convert::AsRef<web_sys::HtmlElement> for [<$tag:camel $($trailing_)?>] {
          #[inline(always)]
          fn as_ref(&self) -> &web_sys::HtmlElement {
            #[cfg(all(target_arch = "wasm32", feature = "web"))]
            return &self.element;

            #[cfg(not(all(target_arch = "wasm32", feature = "web")))]
            unimplemented!("{HTML_ELEMENT_DEREF_UNIMPLEMENTED_MSG}");
          }
        }

        impl ElementDescriptor for [<$tag:camel $($trailing_)?>] {
          #[inline(always)]
          fn name(&self) -> Oco<'static, str> {
            stringify!($tag).into()
          }

          #[cfg(not(all(target_arch = "wasm32", feature = "web")))]
          #[inline(always)]
          fn hydration_id(&self) -> &HydrationKey {
            &self.id
          }

          generate_html_tags! { @void $($void)? }
        }

        #[$meta]
      #[cfg_attr(
        any(debug_assertions, feature = "ssr"),
        instrument(
          level = "trace",
          name = "HtmlElement",
          skip_all,
          fields(
            tag = %format!("<{}/>", stringify!($tag))
          )
        )
      )]
        pub fn $tag() -> HtmlElement<[<$tag:camel $($trailing_)?>]> {
          HtmlElement::new( [<$tag:camel $($trailing_)?>]::default())
        }
      )*
    }
  };
  (@void) => {};
  (@void void) => {
    #[inline(always)]
    fn is_void(&self) -> bool {
      true
    }
  }
}

#[cfg(all(target_arch = "wasm32", feature = "web"))]
fn create_leptos_element(
    tag: &str,
    id: crate::HydrationKey,
    clone_element: fn() -> web_sys::HtmlElement,
) -> web_sys::HtmlElement {
    #[cfg(not(debug_assertions))]
    {
        _ = tag;
    }

    if HydrationCtx::is_hydrating() {
        if let Some(el) = crate::document().get_element_by_id(&format!("_{id}"))
        {
            #[cfg(debug_assertions)]
            assert_eq!(
                &el.node_name().to_ascii_uppercase(),
                tag,
                "SSR and CSR elements have the same hydration key but \
                different node kinds. Check out the docs for information \
                about this kind of hydration bug: https://leptos-rs.github.io/leptos/ssr/24_hydration_bugs.html"
            );

            el.remove_attribute("id").unwrap();

            el.unchecked_into()
        } else if let Ok(Some(el)) =
            crate::document().query_selector(&format!("[leptos-hk=_{id}]"))
        {
            #[cfg(debug_assertions)]
            assert_eq!(
                el.node_name().to_ascii_uppercase(),
                tag,
                "SSR and CSR elements have the same hydration key but \
                different node kinds. Check out the docs for information \
                about this kind of hydration bug: https://leptos-rs.github.io/leptos/ssr/24_hydration_bugs.html"
            );

            el.remove_attribute("leptos-hk").unwrap();

            el.unchecked_into()
        } else {
            if !is_meta_tag() {
                crate::warn!(
                    "element with id {id} not found, ignoring it for hydration"
                );
            }

            clone_element()
        }
    } else {
        clone_element()
    }
}

#[cfg(all(debug_assertions, target_arch = "wasm32", feature = "web"))]
fn warn_on_ambiguous_a(parent: &web_sys::Element, child: &View) {
    if let View::Element(el) = &child {
        if (el.name == "a"
            || el.name == "script"
            || el.name == "style"
            || el.name == "title")
            && parent.namespace_uri() != el.element.namespace_uri()
        {
            crate::warn!(
                "Warning: you are appending an SVG element to an HTML \
                 element, or an HTML element to an SVG. Typically, this \
                 occurs when you create an <a/> or <script/> with the `view` \
                 macro and append it to an SVG, but the framework assumed it \
                 was HTML when you created it. To specify that it is an SVG \
                 element, use <svg::{{tag name}}/> in the view macro."
            )
        }
    }
}

generate_html_tags![
  // ==========================
  //        Main root
  // ==========================
  /// The `<html>` HTML element represents the root (top-level element) of an HTML document, so it is also referred to as the root element. All other elements must be descendants of this element.
  html HtmlHtmlElement,
  // ==========================
  //     Document Metadata
  // ==========================
  /// The `<base>` HTML element specifies the base URL to use for all relative URLs in a document. There can be only one `<base>` element in a document.
  #[void]
  base HtmlBaseElement,
  ///	The `<head>` HTML element contains machine-readable information (metadata) about the document, like its title, scripts, and style sheets.
  head HtmlHeadElement,
  ///	The `<link>` HTML element specifies relationships between the current document and an external resource. This element is most commonly used to link to CSS, but is also used to establish site icons (both "favicon" style icons and icons for the home screen and apps on mobile devices) among other things.
  #[void]
  link HtmlLinkElement,
  ///	The `<meta>` HTML element represents Metadata that cannot be represented by other HTML meta-related elements, like base, link, script, style or title.
  #[void]
  meta HtmlMetaElement,
  ///	The `<style>` HTML element contains style information for a document, or part of a document. It contains CSS, which is applied to the contents of the document containing the `<style>` element.
  style HtmlStyleElement,
  ///	The `<title>` HTML element defines the document's title that is shown in a Browser's title bar or a page's tab. It only contains text; tags within the element are ignored.
  title HtmlTitleElement,
  // ==========================
  //     Sectioning Root
  // ==========================
  /// The `<body>` HTML element represents the content of an HTML document. There can be only one `<body>` element in a document.
  body HtmlBodyElement,
  // ==========================
  //     Content Sectioning
  // ==========================
  /// The `<address>` HTML element indicates that the enclosed HTML provides contact information for a person or people, or for an organization.
  address HtmlElement,
  /// The `<article>` HTML element represents a self-contained composition in a document, page, application, or site, which is intended to be independently distributable or reusable (e.g., in syndication). Examples include: a forum post, a magazine or newspaper article, or a blog entry, a product card, a user-submitted comment, an interactive widget or gadget, or any other independent item of content.
  article HtmlElement,
  /// The `<aside>` HTML element represents a portion of a document whose content is only indirectly related to the document's main content. Asides are frequently presented as sidebars or call-out boxes.
  aside HtmlElement,
  /// The `<footer>` HTML element represents a footer for its nearest sectioning content or sectioning root element. A `<footer>` typically contains information about the author of the section, copyright data or links to related documents.
  footer HtmlElement,
  /// The `<header>` HTML element represents introductory content, typically a group of introductory or navigational aids. It may contain some heading elements but also a logo, a search form, an author name, and other elements.
  header HtmlElement,
  /// The `<hgroup>` HTML element represents a heading and related content. It groups a single `<h1>–<h6>` element with one or more `<p>`.
  hgroup HtmlElement,
  /// The `<h1>` to `<h6>` HTML elements represent six levels of section headings. `<h1>` is the highest section level and `<h6>` is the lowest.
  h1 HtmlHeadingElement,
  /// The `<h1>` to `<h6>` HTML elements represent six levels of section headings. `<h1>` is the highest section level and `<h6>` is the lowest.
  h2 HtmlHeadingElement,
  /// The `<h1>` to `<h6>` HTML elements represent six levels of section headings. `<h1>` is the highest section level and `<h6>` is the lowest.
  h3 HtmlHeadingElement,
  /// The `<h1>` to `<h6>` HTML elements represent six levels of section headings. `<h1>` is the highest section level and `<h6>` is the lowest.
  h4 HtmlHeadingElement,
  /// The `<h1>` to `<h6>` HTML elements represent six levels of section headings. `<h1>` is the highest section level and `<h6>` is the lowest.
  h5 HtmlHeadingElement,
  /// The `<h1>` to `<h6>` HTML elements represent six levels of section headings. `<h1>` is the highest section level and `<h6>` is the lowest.
  h6 HtmlHeadingElement,
  /// The `<main>` HTML element represents the dominant content of the body of a document. The main content area consists of content that is directly related to or expands upon the central topic of a document, or the central functionality of an application.
  main HtmlElement,
  /// The `<nav>` HTML element represents a section of a page whose purpose is to provide navigation links, either within the current document or to other documents. Common examples of navigation sections are menus, tables of contents, and indexes.
  nav HtmlElement,
  /// The `<section>` HTML element represents a generic standalone section of a document, which doesn't have a more specific semantic element to represent it. Sections should always have a heading, with very few exceptions.
  section HtmlElement,
  // ==========================
  //      Text Content
  // ==========================
  /// The `<blockquote>` HTML element indicates that the enclosed text is an extended quotation. Usually, this is rendered visually by indentation (see Notes for how to change it). A URL for the source of the quotation may be given using the cite attribute, while a text representation of the source can be given using the cite element.
  blockquote HtmlQuoteElement,
  /// The `<dd>` HTML element provides the description, definition, or value for the preceding term (dt) in a description list (dl).
  dd HtmlElement,
  /// The `<div>` HTML element is the generic container for flow content. It has no effect on the content or layout until styled in some way using CSS (e.g. styling is directly applied to it, or some kind of layout model like Flexbox is applied to its parent element).
  div HtmlDivElement,
  /// The `<dl>` HTML element represents a description list. The element encloses a list of groups of terms (specified using the dt element) and descriptions (provided by dd elements). Common uses for this element are to implement a glossary or to display metadata (a list of key-value pairs).
  dl HtmlDListElement,
  /// The `<dt>` HTML element specifies a term in a description or definition list, and as such must be used inside a dl element. It is usually followed by a dd element; however, multiple `<dt>` elements in a row indicate several terms that are all defined by the immediate next dd element.
  dt HtmlElement,
  /// The `<figcaption>` HTML element represents a caption or legend describing the rest of the contents of its parent figure element.
  figcaption HtmlElement,
  /// The `<figure>` HTML element represents self-contained content, potentially with an optional caption, which is specified using the figcaption element. The figure, its caption, and its contents are referenced as a single unit.
  figure HtmlElement,
  /// The `<hr>` HTML element represents a thematic break between paragraph-level elements: for example, a change of scene in a story, or a shift of topic within a section.
  #[void]
  hr HtmlHrElement,
  /// The `<li>` HTML element is used to represent an item in a list. It must be contained in a parent element: an ordered list (ol), an unordered list (ul), or a menu (menu). In menus and unordered lists, list items are usually displayed using bullet points. In ordered lists, they are usually displayed with an ascending counter on the left, such as a number or letter.
  li HtmlLiElement,
  /// The `<ol>` HTML element represents an ordered list of items — typically rendered as a numbered list.
  ol HtmlOListElement,
  /// The `<p>` HTML element represents a paragraph. Paragraphs are usually represented in visual media as blocks of text separated from adjacent blocks by blank lines and/or first-line indentation, but HTML paragraphs can be any structural grouping of related content, such as images or form fields.
  p HtmlParagraphElement,
  /// The `<pre>` HTML element represents preformatted text which is to be presented exactly as written in the HTML file. The text is typically rendered using a non-proportional, or "monospaced, font. Whitespace inside this element is displayed as written.
  pre HtmlPreElement,
  /// The `<ul>` HTML element represents an unordered list of items, typically rendered as a bulleted list.
  ul HtmlUListElement,
  // ==========================
  //    Inline Text Semantics
  // ==========================
  /// The `<a>` HTML element (or anchor element), with its href attribute, creates a hyperlink to web pages, files, email addresses, locations in the same page, or anything else a URL can address.
  a HtmlAnchorElement,
  /// The `<abbr>` HTML element represents an abbreviation or acronym; the optional title attribute can provide an expansion or description for the abbreviation. If present, title must contain this full description and nothing else.
  abbr HtmlElement,
  /// The `<b>` HTML element is used to draw the reader's attention to the element's contents, which are not otherwise granted special importance. This was formerly known as the Boldface element, and most browsers still draw the text in boldface. However, you should not use `<b>` for styling text; instead, you should use the CSS font-weight property to create boldface text, or the strong element to indicate that text is of special importance.
  b HtmlElement,
  /// The `<bdi>` HTML element tells the browser's bidirectional algorithm to treat the text it contains in isolation from its surrounding text. It's particularly useful when a website dynamically inserts some text and doesn't know the directionality of the text being inserted.
  bdi HtmlElement,
  /// The `<bdo>` HTML element overrides the current directionality of text, so that the text within is rendered in a different direction.
  bdo HtmlElement,
  /// The `<br>` HTML element produces a line break in text (carriage-return). It is useful for writing a poem or an address, where the division of lines is significant.
  #[void]
  br HtmlBrElement,
  /// The `<cite>` HTML element is used to describe a reference to a cited creative work, and must include the title of that work. The reference may be in an abbreviated form according to context-appropriate conventions related to citation metadata.
  cite HtmlElement,
  /// The `<code>` HTML element displays its contents styled in a fashion intended to indicate that the text is a short fragment of computer code. By default, the content text is displayed using the user agent default monospace font.
  code HtmlElement,
  /// The `<data>` HTML element links a given piece of content with a machine-readable translation. If the content is time- or date-related, the time element must be used.
  data HtmlDataElement,
  /// The `<dfn>` HTML element is used to indicate the term being defined within the context of a definition phrase or sentence. The p element, the dt/dd pairing, or the section element which is the nearest ancestor of the `<dfn>` is considered to be the definition of the term.
  dfn HtmlElement,
  /// The `<em>` HTML element marks text that has stress emphasis. The `<em>` element can be nested, with each level of nesting indicating a greater degree of emphasis.
  em HtmlElement,
  /// The `<i>` HTML element represents a range of text that is set off from the normal text for some reason, such as idiomatic text, technical terms, taxonomical designations, among others. Historically, these have been presented using italicized type, which is the original source of the `<i>` naming of this element.
  i HtmlElement,
  /// The `<kbd>` HTML element represents a span of inline text denoting textual user input from a keyboard, voice input, or any other text entry device. By convention, the user agent defaults to rendering the contents of a `<kbd>` element using its default monospace font, although this is not mandated by the HTML standard.
  kbd HtmlElement,
  /// The `<mark>` HTML element represents text which is marked or highlighted for reference or notation purposes, due to the marked passage's relevance or importance in the enclosing context.
  mark HtmlElement,
  /// The `<q>` HTML element indicates that the enclosed text is a short inline quotation. Most modern browsers implement this by surrounding the text in quotation marks. This element is intended for short quotations that don't require paragraph breaks; for long quotations use the blockquote element.
  q HtmlQuoteElement,
  /// The `<rp>` HTML element is used to provide fall-back parentheses for browsers that do not support display of ruby annotations using the ruby element. One `<rp>` element should enclose each of the opening and closing parentheses that wrap the rt element that contains the annotation's text.
  rp HtmlElement,
  /// The `<rt>` HTML element specifies the ruby text component of a ruby annotation, which is used to provide pronunciation, translation, or transliteration information for East Asian typography. The `<rt>` element must always be contained within a ruby element.
  rt HtmlElement,
  /// The `<ruby>` HTML element represents small annotations that are rendered above, below, or next to base text, usually used for showing the pronunciation of East Asian characters. It can also be used for annotating other kinds of text, but this usage is less common.
  ruby HtmlElement,
  /// The `<s>` HTML element renders text with a strikethrough, or a line through it. Use the `<s>` element to represent things that are no longer relevant or no longer accurate. However, `<s>` is not appropriate when indicating document edits; for that, use the del and ins elements, as appropriate.
  s HtmlElement,
  /// The `<samp>` HTML element is used to enclose inline text which represents sample (or quoted) output from a computer program. Its contents are typically rendered using the browser's default monospaced font (such as Courier or Lucida Console).
  samp HtmlElement,
  /// The `<small>` HTML element represents side-comments and small print, like copyright and legal text, independent of its styled presentation. By default, it renders text within it one font-size smaller, such as from small to x-small.
  small HtmlElement,
  /// The `<span>` HTML element is a generic inline container for phrasing content, which does not inherently represent anything. It can be used to group elements for styling purposes (using the class or id attributes), or because they share attribute values, such as lang. It should be used only when no other semantic element is appropriate. `<span>` is very much like a div element, but div is a block-level element whereas a `<span>` is an inline element.
  span HtmlSpanElement,
  /// The `<strong>` HTML element indicates that its contents have strong importance, seriousness, or urgency. Browsers typically render the contents in bold type.
  strong HtmlElement,
  /// The `<sub>` HTML element specifies inline text which should be displayed as subscript for solely typographical reasons. Subscripts are typically rendered with a lowered baseline using smaller text.
  sub HtmlElement,
  /// The `<sup>` HTML element specifies inline text which is to be displayed as superscript for solely typographical reasons. Superscripts are usually rendered with a raised baseline using smaller text.
  sup HtmlElement,
  /// The `<time>` HTML element represents a specific period in time. It may include the datetime attribute to translate dates into machine-readable format, allowing for better search engine results or custom features such as reminders.
  time HtmlTimeElement,
  /// The `<u>` HTML element represents a span of inline text which should be rendered in a way that indicates that it has a non-textual annotation. This is rendered by default as a simple solid underline, but may be altered using CSS.
  u HtmlElement,
  /// The `<var>` HTML element represents the name of a variable in a mathematical expression or a programming context. It's typically presented using an italicized version of the current typeface, although that behavior is browser-dependent.
  var HtmlElement,
  /// The `<wbr>` HTML element represents a word break opportunity—a position within text where the browser may optionally break a line, though its line-breaking rules would not otherwise create a break at that location.
  #[void]
  wbr HtmlElement,
  // ==========================
  //   Image and multimedia
  // ==========================
  /// The `<area>` HTML element defines an area inside an image map that has predefined clickable areas. An image map allows geometric areas on an image to be associated with Hyperlink.
  #[void]
  area HtmlAreaElement,
  /// The `<audio>` HTML element is used to embed sound content in documents. It may contain one or more audio sources, represented using the src attribute or the source element: the browser will choose the most suitable one. It can also be the destination for streamed media, using a MediaStream.
  audio HtmlAudioElement,
  /// The `<img>` HTML element embeds an image into the document.
  #[void]
  img HtmlImageElement,
  /// The `<map>` HTML element is used with area elements to define an image map (a clickable link area).
  map HtmlMapElement,
  /// The `<track>` HTML element is used as a child of the media elements, audio and video. It lets you specify timed text tracks (or time-based data), for example to automatically handle subtitles. The tracks are formatted in WebVTT format (.vtt files) — Web Video Text Tracks.
  #[void]
  track HtmlTrackElement,
  /// The `<video>` HTML element embeds a media player which supports video playback into the document. You can use `<video>` for audio content as well, but the audio element may provide a more appropriate user experience.
  video HtmlVideoElement,
  // ==========================
  //     Embedded Content
  // ==========================
  /// The `<embed>` HTML element embeds external content at the specified point in the document. This content is provided by an external application or other source of interactive content such as a browser plug-in.
  #[void]
  embed HtmlEmbedElement,
  /// The `<iframe>` HTML element represents a nested browsing context, embedding another HTML page into the current one.
  iframe HtmlIFrameElement,
  /// The `<object>` HTML element represents an external resource, which can be treated as an image, a nested browsing context, or a resource to be handled by a plugin.
  object HtmlObjectElement,
  /// The `<param>` HTML element defines parameters for an object element.
  #[void]
  param HtmlParamElement,
  /// The `<picture>` HTML element contains zero or more source elements and one img element to offer alternative versions of an image for different display/device scenarios.
  picture HtmlPictureElement,
  /// The `<portal>` HTML element enables the embedding of another HTML page into the current one for the purposes of allowing smoother navigation into new pages.
  portal HtmlElement,
  /// The `<source>` HTML element specifies multiple media resources for the picture, the audio element, or the video element. It is an empty element, meaning that it has no content and does not have a closing tag. It is commonly used to offer the same media content in multiple file formats in order to provide compatibility with a broad range of browsers given their differing support for image file formats and media file formats.
  #[void]
  source HtmlSourceElement,
  // ==========================
  //      SVG and MathML
  // ==========================
  /// The svg element is a container that defines a new coordinate system and viewport. It is used as the outermost element of SVG documents, but it can also be used to embed an SVG fragment inside an SVG or HTML document.
  svg SvgElement,
  /// The top-level element in MathML is `<math>.` Every valid MathML instance must be wrapped in `<math>` tags. In addition you must not nest a second `<math>` element in another, but you can have an arbitrary number of other child elements in it.
  math HtmlElement,
  // ==========================
  //         Scripting
  // ==========================
  /// Use the HTML `<canvas>` element with either the canvas scripting API or the WebGL API to draw graphics and animations.
  canvas HtmlCanvasElement,
  /// The `<noscript>` HTML element defines a section of HTML to be inserted if a script type on the page is unsupported or if scripting is currently turned off in the browser.
  noscript HtmlElement,
  /// The `<script>` HTML element is used to embed executable code or data; this is typically used to embed or refer to JavaScript code. The `<script>` element can also be used with other languages, such as WebGL's GLSL shader programming language and JSON.
  script HtmlScriptElement,
  // ==========================
  //     Demarcating Edits
  // ==========================
  /// The `<del>` HTML element represents a range of text that has been deleted from a document. This can be used when rendering "track changes" or source code diff information, for example. The ins element can be used for the opposite purpose: to indicate text that has been added to the document.
  del HtmlModElement,
  /// The `<ins>` HTML element represents a range of text that has been added to a document. You can use the del element to similarly represent a range of text that has been deleted from the document.
  ins HtmlElement,
  // ==========================
  //     Table Content
  // ==========================
  /// The `<caption>` HTML element specifies the caption (or title) of a table.
  caption HtmlTableCaptionElement,
  /// The `<col>` HTML element defines a column within a table and is used for defining common semantics on all common cells. It is generally found within a colgroup element.
  #[void]
  col HtmlTableColElement,
  /// The `<colgroup>` HTML element defines a group of columns within a table.
  colgroup HtmlTableColElement,
  /// The `<table>` HTML element represents tabular data — that is, information presented in a two-dimensional table comprised of rows and columns of cells containing data.
  table HtmlTableElement,
  /// The `<tbody>` HTML element encapsulates a set of table rows (tr elements), indicating that they comprise the body of the table (table).
  tbody HtmlTableSectionElement,
  /// The `<td>` HTML element defines a cell of a table that contains data. It participates in the table model.
  td HtmlTableCellElement,
  /// The `<tfoot>` HTML element defines a set of rows summarizing the columns of the table.
  tfoot HtmlTableSectionElement,
  /// The `<th>` HTML element defines a cell as header of a group of table cells. The exact nature of this group is defined by the scope and headers attributes.
  th HtmlTableCellElement,
  /// The `<thead>` HTML element defines a set of rows defining the head of the columns of the table.
  thead HtmlTableSectionElement,
  /// The `<tr>` HTML element defines a row of cells in a table. The row's cells can then be established using a mix of td (data cell) and th (header cell) elements.
  tr HtmlTableRowElement,
  // ==========================
  //          Forms
  // ==========================
  /// The `<button>` HTML element represents a clickable button, used to submit forms or anywhere in a document for accessible, standard button functionality.
  button HtmlButtonElement,
  /// The `<datalist>` HTML element contains a set of option elements that represent the permissible or recommended options available to choose from within other controls.
  datalist HtmlDataListElement,
  /// The `<fieldset>` HTML element is used to group several controls as well as labels (label) within a web form.
  fieldset HtmlFieldSetElement,
  /// The `<form>` HTML element represents a document section containing interactive controls for submitting information.
  form HtmlFormElement,
  /// The `<input>` HTML element is used to create interactive controls for web-based forms in order to accept data from the user; a wide variety of types of input data and control widgets are available, depending on the device and user agent. The `<input>` element is one of the most powerful and complex in all of HTML due to the sheer number of combinations of input types and attributes.
  #[void]
  input HtmlInputElement,
  /// The `<label>` HTML element represents a caption for an item in a user interface.
  label HtmlLabelElement,
  /// The `<legend>` HTML element represents a caption for the content of its parent fieldset.
  legend HtmlLegendElement,
  /// The `<meter>` HTML element represents either a scalar value within a known range or a fractional value.
  meter HtmlMeterElement,
  /// The `<optgroup>` HTML element creates a grouping of options within a select element.
  optgroup HtmlOptGroupElement,
  /// The `<option>` HTML element is used to define an item contained in a select, an optgroup, or a datalist element. As such, `<option>` can represent menu items in popups and other lists of items in an HTML document.
  option[_] HtmlOptionElement,
  /// The `<output>` HTML element is a container element into which a site or app can inject the results of a calculation or the outcome of a user action.
  output HtmlOutputElement,
  /// The `<progress>` HTML element displays an indicator showing the completion progress of a task, typically displayed as a progress bar.
  progress HtmlProgressElement,
  /// The `<select>` HTML element represents a control that provides a menu of options:
  select HtmlSelectElement,
  /// The `<textarea>` HTML element represents a multi-line plain-text editing control, useful when you want to allow users to enter a sizeable amount of free-form text, for example a comment on a review or feedback form.
  textarea HtmlTextAreaElement,
  // ==========================
  //    Interactive elements
  // ==========================
  /// The `<details>` HTML element creates a disclosure widget in which information is visible only when the widget is toggled into an "open" state. A summary or label must be provided using the summary element.
  details HtmlDetailsElement,
  /// The `<dialog>` HTML element represents a dialog box or other interactive component, such as a dismissible alert, inspector, or subwindow.
  dialog HtmlDialogElement,
  /// The `<menu>` HTML element is a semantic alternative to ul. It represents an unordered list of items (represented by li elements), each of these represent a link or other command that the user can activate.
  menu HtmlMenuElement,
  /// The `<summary>` HTML element specifies a summary, caption, or legend for a details element's disclosure box. Clicking the `<summary>` element toggles the state of the parent `<details>` element open and closed.
  summary HtmlElement,
  // ==========================
  //      Web Components
  // ==========================
  /// The `<slot>` HTML element—part of the Web Components technology suite—is a placeholder inside a web component that you can fill with your own markup, which lets you create separate DOM trees and present them together.
  slot HtmlSlotElement,
  /// The `<template>` HTML element is a mechanism for holding HTML that is not to be rendered immediately when a page is loaded but may be instantiated subsequently during runtime using JavaScript.
  template HtmlTemplateElement,
];<|MERGE_RESOLUTION|>--- conflicted
+++ resolved
@@ -66,12 +66,8 @@
     macro_helpers::{IntoAttribute, IntoClass, IntoProperty, IntoStyle},
     Element, Fragment, IntoView, NodeRef, Text, View,
 };
-<<<<<<< HEAD
-use leptos_reactive::{Oco, Scope};
-use std::fmt;
-=======
+use leptos_reactive::Oco;
 use std::{borrow::Cow, fmt};
->>>>>>> a789100e
 
 /// Trait which allows creating an element tag.
 pub trait ElementDescriptor: ElementDescriptorBounds {
@@ -299,22 +295,12 @@
     #[derive(educe::Educe, Clone)]
     #[educe(Debug)]
     pub struct HtmlElement<El: ElementDescriptor> {
-<<<<<<< HEAD
-        pub(crate) cx: Scope,
         pub(crate) element: El,
         pub(crate) attrs: SmallVec<[(Oco<'static, str>, Oco<'static, str>); 4]>,
         #[educe(Debug(ignore))]
         pub(crate) children: ElementChildren,
         #[cfg(debug_assertions)]
         pub(crate) view_marker: Option<String>
-=======
-      pub(crate) element: El,
-      pub(crate) attrs: SmallVec<[(Cow<'static, str>, Cow<'static, str>); 4]>,
-      #[educe(Debug(ignore))]
-      pub(crate) children: ElementChildren,
-      #[cfg(debug_assertions)]
-      pub(crate) view_marker: Option<String>
->>>>>>> a789100e
     }
 
     #[derive(Clone, educe::Educe, PartialEq, Eq)]
