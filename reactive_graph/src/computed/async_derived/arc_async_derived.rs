--- conflicted
+++ resolved
@@ -13,18 +13,13 @@
         SubscriberSet, ToAnySource, ToAnySubscriber, WithObserver,
     },
     owner::{use_context, Owner},
-<<<<<<< HEAD
-    signal::guards::{AsyncPlain, ReadGuard, WriteGuard},
-    traits::{DefinedAt, Notify, ReadUntracked, UntrackableGuard, Writeable},
-=======
     signal::{
         guards::{AsyncPlain, ReadGuard, WriteGuard},
         ArcTrigger,
     },
     traits::{
-        DefinedAt, ReadUntracked, Track, Trigger, UntrackableGuard, Writeable,
+        DefinedAt, Notify, ReadUntracked, Track, UntrackableGuard, Writeable,
     },
->>>>>>> 4dea1195
     transition::AsyncTransition,
 };
 use any_spawner::Executor;
