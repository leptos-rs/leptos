--- conflicted
+++ resolved
@@ -34,10 +34,7 @@
     pub fn set(arena: &Arc<RwLock<ArenaMap>>) {
         #[cfg(feature = "sandboxed-arenas")]
         {
-<<<<<<< HEAD
-=======
             let new_arena = Arc::downgrade(arena);
->>>>>>> d10fec08
             MAP.with_borrow_mut(|arena| {
                 *arena = Some(new_arena);
             })
