use crate::{
    channel::channel,
    effect::inner::EffectInner,
    graph::{
        AnySubscriber, ReactiveNode, SourceSet, Subscriber, ToAnySubscriber,
        WithObserver,
    },
    owner::Owner,
};
use any_spawner::Executor;
use futures::StreamExt;
use or_poisoned::OrPoisoned;
use std::{
    fmt::Debug,
    mem,
    sync::{Arc, RwLock, Weak},
};

/// A render effect is similar to an [`Effect`](super::Effect), but with two key differences:
/// 1. Its first run takes place immediately and synchronously: for example, if it is being used to
///    drive a user interface, it will run during rendering, not on the next tick after rendering.
///    (Hence “render effect.”)
/// 2. It is canceled when the `RenderEffect` itself is dropped, rather than being stored in the
///    reactive system and canceled when the `Owner` cleans up.
///
/// Unless you are implementing a rendering framework, or require one of these two characteristics,
/// it is unlikely you will use render effects directly.
///
/// Like an [`Effect`](super::Effect), a render effect runs only with the `effects` feature
/// enabled.
#[must_use = "A RenderEffect will be canceled when it is dropped. Creating a \
              RenderEffect that is not stored in some other data structure or \
              leaked will drop it immediately, and it will not react to \
              changes in signals it reads."]
pub struct RenderEffect<T>
where
    T: 'static,
{
    value: Arc<RwLock<Option<T>>>,
    inner: Arc<RwLock<EffectInner>>,
}

impl<T> Debug for RenderEffect<T> {
    fn fmt(&self, f: &mut std::fmt::Formatter<'_>) -> std::fmt::Result {
        f.debug_struct("RenderEffect")
            .field("inner", &Arc::as_ptr(&self.inner))
            .finish()
    }
}

impl<T> RenderEffect<T>
where
    T: 'static,
{
    /// Creates a new render effect, which immediately runs `fun`.
    pub fn new(fun: impl FnMut(Option<T>) -> T + 'static) -> Self {
        Self::new_with_value(fun, None)
    }

    /// Creates a new render effect with an initial value.
    pub fn new_with_value(
        fun: impl FnMut(Option<T>) -> T + 'static,
        initial_value: Option<T>,
    ) -> Self {
        fn erased<T>(
            mut fun: Box<dyn FnMut(Option<T>) -> T + 'static>,
            initial_value: Option<T>,
        ) -> RenderEffect<T> {
            let (observer, mut rx) = channel();
            let value = Arc::new(RwLock::new(None::<T>));
            let owner = Owner::new();
            let inner = Arc::new(RwLock::new(EffectInner {
                dirty: false,
                observer,
                sources: SourceSet::new(),
            }));

            let initial_value = cfg!(feature = "effects").then(|| {
                owner.with(|| {
                    inner
                        .to_any_subscriber()
                        .with_observer(|| fun(initial_value))
                })
            });
            *value.write().or_poisoned() = initial_value;

            if cfg!(feature = "effects") {
                Executor::spawn_local({
                    let value = Arc::clone(&value);
                    let subscriber = inner.to_any_subscriber();

                    async move {
                        while rx.next().await.is_some() {
                            if subscriber.with_observer(|| {
                                subscriber.update_if_necessary()
                            }) {
                                subscriber.clear_sources(&subscriber);

                                let old_value = mem::take(
                                    &mut *value.write().or_poisoned(),
                                );
                                let new_value = owner.with_cleanup(|| {
                                    subscriber.with_observer(|| fun(old_value))
                                });
                                *value.write().or_poisoned() = Some(new_value);
                            }
                        }
                    }
                });
            }

            RenderEffect { value, inner }
        }

        erased(Box::new(fun), initial_value)
    }

    /// Mutably accesses the current value.
    pub fn with_value_mut<U>(
        &self,
        fun: impl FnOnce(&mut T) -> U,
    ) -> Option<U> {
        self.value.write().or_poisoned().as_mut().map(fun)
    }

    /// Takes the current value, replacing it with `None`.
    pub fn take_value(&self) -> Option<T> {
        self.value.write().or_poisoned().take()
    }
}

impl<T> RenderEffect<T>
where
    T: Send + Sync + 'static,
{
    /// Creates a render effect that will run whether the `effects` feature is enabled or not.
    pub fn new_isomorphic(
        fun: impl FnMut(Option<T>) -> T + Send + Sync + 'static,
    ) -> Self {
<<<<<<< HEAD
        let (mut observer, mut rx) = channel();
        observer.notify();

        let value = Arc::new(RwLock::new(None::<T>));
        let owner = Owner::new();
        let inner = Arc::new(RwLock::new(EffectInner {
            dirty: false,
            observer,
            sources: SourceSet::new(),
        }));
        let mut first_run = true;

        crate::spawn({
            let value = Arc::clone(&value);
            let subscriber = inner.to_any_subscriber();

            async move {
                while rx.next().await.is_some() {
                    if first_run
                        || subscriber
=======
        fn erased<T: Send + Sync + 'static>(
            mut fun: Box<dyn FnMut(Option<T>) -> T + Send + Sync + 'static>,
        ) -> RenderEffect<T> {
            let (observer, mut rx) = channel();
            let value = Arc::new(RwLock::new(None::<T>));
            let owner = Owner::new();
            let inner = Arc::new(RwLock::new(EffectInner {
                dirty: false,
                observer,
                sources: SourceSet::new(),
            }));

            let initial_value = owner
                .with(|| inner.to_any_subscriber().with_observer(|| fun(None)));
            *value.write().or_poisoned() = Some(initial_value);

            Executor::spawn({
                let value = Arc::clone(&value);
                let subscriber = inner.to_any_subscriber();

                async move {
                    while rx.next().await.is_some() {
                        if subscriber
>>>>>>> 96a1f80d
                            .with_observer(|| subscriber.update_if_necessary())
                        {
                            subscriber.clear_sources(&subscriber);

                            let old_value =
                                mem::take(&mut *value.write().or_poisoned());
                            let new_value = owner.with_cleanup(|| {
                                subscriber.with_observer(|| fun(old_value))
                            });
                            *value.write().or_poisoned() = Some(new_value);
                        }
                    }
                }
            });

            RenderEffect { value, inner }
        }

        erased(Box::new(fun))
    }
}

impl<T> ToAnySubscriber for RenderEffect<T> {
    fn to_any_subscriber(&self) -> AnySubscriber {
        AnySubscriber(
            Arc::as_ptr(&self.inner) as usize,
            Arc::downgrade(&self.inner) as Weak<dyn Subscriber + Send + Sync>,
        )
    }
}<|MERGE_RESOLUTION|>--- conflicted
+++ resolved
@@ -137,28 +137,6 @@
     pub fn new_isomorphic(
         fun: impl FnMut(Option<T>) -> T + Send + Sync + 'static,
     ) -> Self {
-<<<<<<< HEAD
-        let (mut observer, mut rx) = channel();
-        observer.notify();
-
-        let value = Arc::new(RwLock::new(None::<T>));
-        let owner = Owner::new();
-        let inner = Arc::new(RwLock::new(EffectInner {
-            dirty: false,
-            observer,
-            sources: SourceSet::new(),
-        }));
-        let mut first_run = true;
-
-        crate::spawn({
-            let value = Arc::clone(&value);
-            let subscriber = inner.to_any_subscriber();
-
-            async move {
-                while rx.next().await.is_some() {
-                    if first_run
-                        || subscriber
-=======
         fn erased<T: Send + Sync + 'static>(
             mut fun: Box<dyn FnMut(Option<T>) -> T + Send + Sync + 'static>,
         ) -> RenderEffect<T> {
@@ -175,14 +153,13 @@
                 .with(|| inner.to_any_subscriber().with_observer(|| fun(None)));
             *value.write().or_poisoned() = Some(initial_value);
 
-            Executor::spawn({
+            crate::spawn({
                 let value = Arc::clone(&value);
                 let subscriber = inner.to_any_subscriber();
 
                 async move {
                     while rx.next().await.is_some() {
                         if subscriber
->>>>>>> 96a1f80d
                             .with_observer(|| subscriber.update_if_necessary())
                         {
                             subscriber.clear_sources(&subscriber);
